--- conflicted
+++ resolved
@@ -46,11 +46,7 @@
           cache: pip
       - name: Install CI libraries
         run: |
-<<<<<<< HEAD
-          python -m pip install "tox>=4.5.0" "pip>=23.3.0" flit
-=======
           python -m pip install --require-hashes -r CI/requirements_ci.txt
->>>>>>> 8fb2ee77
       - name: Run lint and docs testing suite
         run: |
           python -m tox -e ${{ matrix.tox-env }}
@@ -66,29 +62,6 @@
         os: [ 'ubuntu-latest' ]
         python-version: [ "3.9", "3.10", "3.11", "3.12" ] # "3.13"
     steps:
-<<<<<<< HEAD
-    - uses: actions/checkout@v4
-    - name: Set up Python ${{ matrix.python-version }}
-      uses: actions/setup-python@v5
-      with:
-        python-version: ${{ matrix.python-version }}
-    - name: Install GDAL
-      if: "endsWith(matrix.tox-env, '-full')"
-      run: |
-        sudo apt-get update
-        sudo apt-get install libgdal-dev
-    - name: Install tox
-      run: |
-        python -m pip install "tox>=4.5.0" "pip>=23.3.0" flit
-    - name: Test with tox
-      run: |
-        python -m tox -e ${{ matrix.tox-env }}
-      env:
-        GITHUB_TOKEN: ${{ secrets.GITHUB_TOKEN }}
-        COVERALLS_FLAG_NAME: run-${{ matrix.tox-env }}
-        COVERALLS_PARALLEL: true
-        COVERALLS_SERVICE_NAME: github
-=======
       - name: Harden Runner
         uses: step-security/harden-runner@0080882f6c36860b6ba35c610c98ce87d4e2f26f # v2.10.2
         with:
@@ -121,7 +94,6 @@
           COVERALLS_FLAG_NAME: run-${{ matrix.python-version }}
           COVERALLS_PARALLEL: true
           COVERALLS_SERVICE_NAME: github
->>>>>>> 8fb2ee77
 
   test-conda:
     name: Test with Python${{ matrix.python-version }} (Anaconda, ${{ matrix.os }})
