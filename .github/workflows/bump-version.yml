name: Bump Patch Version

on:
  push:
    branches:
      - main
    paths-ignore:
      - .cruft.json
      - .editorconfig
      - .github/**.yml
      - .gitignore
      - .pre-commit-config.yaml
      - .readthedocs.yml
      - .yamllint.yaml
      - .zenodo.json
      - AUTHORS.rst
      - CHANGELOG.rst
      - CI/**/*.in
      - CI/**/*.py
      - CI/**/*.txt
      - CODE_OF_CONDUCT.md
      - CONTRIBUTING.rst
      - Makefile
      - docs/*.py
      - docs/*.rst
      - environment-dev.yml
      - environment-docs.yml
      - pyproject.toml
      - src/miranda/__init__.py
      - tests/**.py
      - tox.ini

permissions:
  contents: read

jobs:
  bump_patch_version:
    name: Bumpversion Patch
    runs-on: ubuntu-latest
    permissions:
      actions: read
    steps:
      - name: Harden Runner
        uses: step-security/harden-runner@4d991eb9b905ef189e4c376166672c3f2f230481 # v2.11.0
        with:
          disable-sudo: true
          egress-policy: block
          allowed-endpoints: >
            api.github.com:443
            files.pythonhosted.org:443
            github.com:443
            pypi.org:443
<<<<<<< HEAD
      - name: Checkout Repository (no persist-credentials)
=======
      - name: Generate App Token
        id: token_generator
        uses: actions/create-github-app-token@21cfef2b496dd8ef5b904c159339626a10ad380e # v1.11.6
        with:
          app-id: ${{ secrets.OURANOS_HELPER_BOT_ID }}
          private-key: ${{ secrets.OURANOS_HELPER_BOT_KEY }}
      - name: Checkout Repository
>>>>>>> 4f7227db
        uses: actions/checkout@11bd71901bbe5b1630ceea73d27597364c9af683 # v4.2.2
        with:
          token: ${{ steps.token_generator.outputs.token }}
          persist-credentials: false
      - name: Set up Python3
        uses: actions/setup-python@42375524e23c412d93fb67b49958b491fce71c38 # v5.4.0
        with:
          python-version: "3.x"
<<<<<<< HEAD
      - name: Config Commit Bot
        run: |
          git config --local user.email "bumpversion[bot]@ouranos.ca"
          git config --local user.name "bumpversion[bot]"
=======
      - name: Import GPG Key
        uses: crazy-max/ghaction-import-gpg@cb9bde2e2525e640591a934b1fd28eef1dcaf5e5 # v6.2.0
        with:
          gpg_private_key: ${{ secrets.OURANOS_HELPER_BOT_GPG_PRIVATE_KEY }}
          passphrase: ${{ secrets.OURANOS_HELPER_BOT_GPG_PRIVATE_KEY_PASSWORD }}
          git_user_signingkey: true
          git_commit_gpgsign: true
          trust_level: 5
>>>>>>> 4f7227db
      - name: Install CI libraries
        run: |
          python -m pip install --require-hashes -r CI/requirements_ci.txt
      - name: Conditional Bump
        run: |
          CURRENT_VERSION=$(bump-my-version show current_version)
          if [[ ${CURRENT_VERSION} =~ -dev(\.\d+)? ]]; then
            echo "Development version (ends in 'dev(\.\d+)?'), bumping 'build' version"
            bump-my-version bump build
          else
            echo "Version is stable, bumping 'patch' version"
            bump-my-version bump patch
          fi
          echo "new_version=$(bump-my-version show current_version)"
      - name: Push Changes
        uses: ad-m/github-push-action@d91a481090679876dfc4178fef17f286781251df # v0.8.0
        with:
          force: false
          branch: ${{ github.ref }}
          github_token: ${{ steps.token_generator.outputs.token }}<|MERGE_RESOLUTION|>--- conflicted
+++ resolved
@@ -50,9 +50,6 @@
             files.pythonhosted.org:443
             github.com:443
             pypi.org:443
-<<<<<<< HEAD
-      - name: Checkout Repository (no persist-credentials)
-=======
       - name: Generate App Token
         id: token_generator
         uses: actions/create-github-app-token@21cfef2b496dd8ef5b904c159339626a10ad380e # v1.11.6
@@ -60,7 +57,6 @@
           app-id: ${{ secrets.OURANOS_HELPER_BOT_ID }}
           private-key: ${{ secrets.OURANOS_HELPER_BOT_KEY }}
       - name: Checkout Repository
->>>>>>> 4f7227db
         uses: actions/checkout@11bd71901bbe5b1630ceea73d27597364c9af683 # v4.2.2
         with:
           token: ${{ steps.token_generator.outputs.token }}
@@ -69,12 +65,6 @@
         uses: actions/setup-python@42375524e23c412d93fb67b49958b491fce71c38 # v5.4.0
         with:
           python-version: "3.x"
-<<<<<<< HEAD
-      - name: Config Commit Bot
-        run: |
-          git config --local user.email "bumpversion[bot]@ouranos.ca"
-          git config --local user.name "bumpversion[bot]"
-=======
       - name: Import GPG Key
         uses: crazy-max/ghaction-import-gpg@cb9bde2e2525e640591a934b1fd28eef1dcaf5e5 # v6.2.0
         with:
@@ -83,7 +73,6 @@
           git_user_signingkey: true
           git_commit_gpgsign: true
           trust_level: 5
->>>>>>> 4f7227db
       - name: Install CI libraries
         run: |
           python -m pip install --require-hashes -r CI/requirements_ci.txt
