from __future__ import annotations
import datetime
import json
import logging
import os
import warnings
from collections.abc import Callable, Iterator, Sequence
from functools import partial
from pathlib import Path
from typing import Any

import numpy as np
import xarray as xr
import xclim.core.units
from xarray.coding import times
from xclim.core import units
from xclim.core.calendar import parse_offset

from miranda import __version__ as __miranda_version__
from miranda.gis import subset_domain
from miranda.units import check_time_frequency

from .utils import date_parser, find_version_hash


logger = logging.getLogger("miranda.convert.data_corrections")

VERSION = datetime.datetime.now().strftime("%Y.%m.%d")

__all__ = [
    "dataset_conversion",
    "dataset_corrections",
    "dims_conversion",
    "load_json_data_mappings",
    "metadata_conversion",
    "threshold_mask",
    "variable_conversion",
]


def load_json_data_mappings(project: str) -> dict[str, Any]:
    """
    Load JSON mappings for supported dataset conversions.

    Parameters
    ----------
    project : str

    Returns
    -------
    dict[str, Any]
    """
    data_folder = Path(__file__).resolve().parent / "data"

<<<<<<< HEAD
    if project == "canhomt_dly":
        metadata_definition = json.load(
            data_folder.joinpath("eccc-canhomt_cf_attrs.json").open("r")
        )
    elif project == "ghcnd":
        metadata_definition = json.load(
            data_folder.joinpath("ghcnd_cf_attrs.json").open("r")
        )
=======
    if project == "ghcnd":
        metadata_definition = json.load(data_folder.joinpath("ghcnd_cf_attrs.json").open("r"))
>>>>>>> 8499c7f3
    elif project == "ghcnh":
        metadata_definition = json.load(data_folder.joinpath("ghcnh_cf_attrs.json").open("r"))
    elif project.startswith("era5"):
        metadata_definition = json.load(data_folder.joinpath("ecmwf_cf_attrs.json").open("r"))
    elif project in ["rdrs-v21"]:
        metadata_definition = json.load(data_folder.joinpath("eccc_rdrs_cf_attrs.json").open("r"))
    elif project in ["agcfsr", "agmerra2"]:  # This should handle the AG versions:
        metadata_definition = json.load(data_folder.joinpath("nasa_cf_attrs.json").open("r"))
    elif project in ["cordex", "cmip5", "cmip6"]:
        metadata_definition = json.load(data_folder.joinpath("cmip_ouranos_attrs.json").open("r"))
    elif project == "ets-grnch":
        metadata_definition = json.load(data_folder.joinpath("ets_grnch_cf_attrs.json").open("r"))
    elif project == "wfdei-gem-capa":
        metadata_definition = json.load(data_folder.joinpath("usask_cf_attrs.json").open("r"))
    elif project.startswith("melcc"):
        metadata_definition = json.load(data_folder.joinpath("melcc_cf_attrs.json").open("r"))
    elif project.startswith("ec"):
        metadata_definition = json.load(data_folder.joinpath("eccc_canswe_cf_attrs.json").open("r"))
    elif project in ["NEX-GDDP-CMIP6"]:
        metadata_definition = json.load(data_folder.joinpath("nex-gddp-cmip6_attrs.json").open("r"))
    elif project in ["ESPO-G6-R2"]:
        metadata_definition = json.load(data_folder.joinpath("espo-g6-r2_attrs.json").open("r"))
    elif project in ["ESPO-G6-E5L"]:
        metadata_definition = json.load(data_folder.joinpath("espo-g6-e5l_attrs.json").open("r"))
    elif project in ["EMDNA"]:
        metadata_definition = json.load(data_folder.joinpath("emdna_cf_attrs.json").open("r"))
    elif project in ["ORRC-v10", "ORRC-v11"]:
        metadata_definition = json.load(data_folder.joinpath("ouranos_orrc_cf_attrs.json").open("r"))
    elif project in ["casr-v31"]:
        metadata_definition = json.load(data_folder.joinpath("eccc_casr_cf_attrs.json").open("r"))
    else:
        msg = f"Project `{project}` not supported."
        raise NotImplementedError(msg)

    return metadata_definition


def _get_section_entry_key(meta, entry, var, key, project):
    var_meta = meta[entry].get(var, {})
    if key in var_meta:
        if isinstance(var_meta[key], dict):
            config = var_meta[key].get(project)
            if config is None and "all" in var_meta[key].keys():
                config = var_meta[key].get("all")
            return config
        return var_meta[key]
    return None


def _iter_entry_key(ds, meta, entry, key, project):
    for vv in set(ds.data_vars).intersection(meta[entry]):
        val = _get_section_entry_key(meta, entry, vv, key, project)
        yield vv, val


def _simple_fix_dims(d: xr.Dataset | xr.DataArray) -> xr.Dataset | xr.DataArray:
    """Adjust dimensions found in a file so that it can be used for regridding purposes."""
    if "lon" not in d.dims or "lat" not in d.dims:
        dim_rename = dict()
        for dim in d.dims:
            if str(dim).lower().startswith("lon"):
                dim_rename[str(dim)] = "lon"
            if str(dim).lower().startswith("lat"):
                dim_rename[str(dim)] = "lat"
        d = d.rename(dim_rename)
    if np.any(d.lon > 180):
        lon_wrapped = d.lon.where(d.lon <= 180.0, d.lon - 360.0)
        d["lon"] = lon_wrapped
        d = d.sortby(["lon"])

    if "time" in d.dims:
        d = d.isel(time=0, drop=True)

    return d


def conservative_regrid(ds: xr.DataArray | xr.Dataset, ref_grid: xr.DataArray | xr.Dataset) -> xr.DataArray | xr.Dataset:
    """Perform a conservative_normed regridding"""
    try:
        import xesmf as xe  # noqa
    except ModuleNotFoundError as err:
        raise ModuleNotFoundError("This function requires the `xesmf` library which is not installed. Regridding step will be skipped.") from err

    ref_grid = _simple_fix_dims(ref_grid)
    method = "conservative_normed"

    msg = f"Performing regridding and masking with `xesmf` using method: {method}."

    logger.info(msg)

    regridder = xe.Regridder(ds, ref_grid, method, periodic=False)
    ds = regridder(ds)

    ds.attrs["history"] = f"{datetime.datetime.now()}:Regridded dataset using xesmf with method: {method}. {ds.attrs.get('history')}".strip()
    return ds


def threshold_mask(
    ds: xr.Dataset | xr.DataArray,
    *,
    mask: xr.Dataset | xr.DataArray,
    mask_cutoff: float | bool = False,
) -> xr.Dataset | xr.DataArray:
    """
    Land-Sea mask operations.

    Parameters
    ----------
    ds : xr.Dataset or str or os.PathLike
    mask : xr.Dataset or xr.DataArray
    mask_cutoff : float or bool

    Returns
    -------
    xr.Dataset or xr.DataArray
    """
    mask = _simple_fix_dims(mask)

    if isinstance(mask, xr.Dataset):
        if len(mask.data_vars) == 1:
            mask_variable = list(mask.data_vars)[0]
            mask = mask[mask_variable]
        else:
            raise ValueError("More than one data variable found in land-sea mask. Supply a DataArray instead.")
    else:
        mask_variable = mask.name

    try:
        from clisops.core import subset_bbox  # noqa

        log_msg = f"Masking dataset with {mask_variable}."
        if mask_cutoff:
            log_msg = f"{log_msg.strip('.')} at `{mask_cutoff}` cutoff value."
        logger.info(log_msg)

        lon_bounds = np.array([ds.lon.min(), ds.lon.max()])
        lat_bounds = np.array([ds.lat.min(), ds.lat.max()])

        mask_subset = subset_bbox(
            mask,
            lon_bnds=lon_bounds,
            lat_bnds=lat_bounds,
        ).load()
    except ModuleNotFoundError:
        log_msg = "This function requires the `clisops` library which is not installed. subsetting step will be skipped."
        warnings.warn(log_msg, stacklevel=2)
        mask_subset = mask.load()

    if mask_subset.dtype == bool:
        if mask_cutoff:
            logger.warning("Mask value cutoff set for boolean mask. Ignoring.")
        mask_subset = mask_subset.where(mask)
    else:
        mask_subset = mask_subset.where(mask >= mask_cutoff)
    ds = ds.where(mask_subset.notnull())

    if mask_subset.min() >= 0:
        if mask_subset.max() <= 1.00000001:
            cutoff_info = f"{mask_cutoff * 100} %"
        elif mask_subset.max() <= 100.00000001:
            cutoff_info = f"{mask_cutoff} %"
        else:
            cutoff_info = f"{mask_cutoff}"
    else:
        cutoff_info = f"{mask_cutoff}"
    ds.attrs["mask_cutoff"] = cutoff_info

    prev_history = ds.attrs.get("history", "")
    history_msg = f"Mask calculated using `{mask_variable}`."
    if mask_cutoff:
        history_msg = f"{history_msg.strip('.')} with cutoff value `{cutoff_info}`."
    history = f"{history_msg} {prev_history}".strip()
    ds.attrs.update(dict(history=history))

    return ds


def correct_time_entries(
    d: xr.Dataset,
    split: str = "_",
    location: int = -1,
    field: str = "time",
) -> xr.Dataset:
    filename = d.encoding["source"]
    date = date_parser(Path(filename).stem.split(split)[location])
    vals = np.arange(len(d[field]))
    days_since = f"days since {date}"
    time = times.decode_cf_datetime(vals, units=days_since, calendar="standard")
    d = d.assign_coords({field: time})

    prev_history = d.attrs.get("history", "")
    history = f"Time index recalculated in preprocessing step ({days_since}). {prev_history}"
    d.attrs.update(dict(history=history))

    return d


def correct_var_names(d: xr.Dataset, split: str = "_", location: int = 0) -> xr.Dataset:
    """
    Correct variable names.

    Parameters
    ----------
    d : xarray.Dataset
    split : str
    location : int

    Returns
    -------
    xarray.Dataset
    """
    filename = d.encoding["source"]
    new_name = Path(filename).stem.split(split)[location]
    old_name = list(d.data_vars.keys())[0]

    prev_history = d.attrs.get("history", "")
    history = f"Variable renamed in preprocessing step ({old_name}: {new_name}). {prev_history}"
    d.attrs.update(dict(history=history))

    return d.rename({old_name: new_name})


def preprocessing_corrections(ds: xr.Dataset, project: str) -> xr.Dataset:
    """
    Corrections function dispatcher to ensure minimal dataset validity on open.

    Parameters
    ----------
    ds : xarray.Dataset
    project : str

    Returns
    -------
    xarray.Dataset
    """

    def _preprocess_correct(d: xr.Dataset, *, ops: list[partial]) -> xr.Dataset:
        for correction in ops:
            d = correction(d)
        return d

    correction_fields = load_json_data_mappings(project).get("_preprocess")
    if correction_fields:
        preprocess_ops = []
        for field in correction_fields:
            if field == "_variable_name":
                preprocess_ops.append(partial(correct_var_names, **correction_fields[field]))
            if field == "_time":
                preprocess_ops.append(partial(correct_time_entries, **correction_fields[field]))
        if preprocess_ops:
            corrector = partial(_preprocess_correct, ops=preprocess_ops)
            return corrector(ds)
    return ds


def _correct_units_names(d: xr.Dataset, p: str, m: dict) -> xr.Dataset:
    key = "_corrected_units"
    for var, val in _iter_entry_key(d, m, "variables", key, p):
        if val:
            d[var].attrs["units"] = val

    # FIXME: This is no longer relevant. Performed under dimension conversion step.
    val_time = _get_section_entry_key(m, "variables", "time", key, p)
    if val_time:
        d["time"].attrs["units"] = val_time

    return d


def _correct_standard_names(d: xr.Dataset, p: str, m: dict) -> xr.Dataset:
    key = "_corrected_standard_name"
    for var, val in _iter_entry_key(d, m, "variables", key, p):
        if val:
            d[var].attrs["standard_name"] = val
    return d


# for de-accumulation or conversion to flux
def _transform(d: xr.Dataset, p: str, m: dict) -> xr.Dataset:
    key = "_transformation"
    d_out = xr.Dataset(coords=d.coords, attrs=d.attrs)
    converted = []
    offset, offset_meaning = None, None

    time_freq = dict()
    expected_period = _get_section_entry_key(m, "dimensions", "time", "_ensure_correct_time", p)
    if isinstance(expected_period, str):
        time_freq["expected_period"] = expected_period

    for vv, trans in _iter_entry_key(d, m, "variables", key, p):
        if trans:
            if trans == "deaccumulate":
                # Time-step accumulated total to time-based flux (de-accumulation)
                if offset is None and offset_meaning is None:
                    try:
                        offset, offset_meaning = check_time_frequency(d, **time_freq)
                    except TypeError:
                        logger.error("Unable to parse the time frequency. Verify data integrity before retrying.")
                        raise

                msg = f"De-accumulating units for variable `{vv}`."
                logger.info(msg)
                with xr.set_options(keep_attrs=True):
                    out = d[vv].diff(dim="time")
                    out = d[vv].where(
                        getattr(d[vv].time.dt, offset_meaning) == offset[0],
                        out.broadcast_like(d[vv]),
                    )
                    out = units.amount2rate(out, out_units=m["variables"][vv]["units"])
                    d_out[vv] = out
                converted.append(vv)
            elif trans == "amount2rate":
                # NOTE: This treatment is no longer needed in xclim v0.43.0+ but is kept for backwards compatibility
                # frequency-based totals to time-based flux
                msg = f"Performing amount-to-rate units conversion for variable `{vv}`."

                logger.info(msg)
                with xr.set_options(keep_attrs=True):
                    out = units.amount2rate(d[vv])

                    d_out[vv] = out
                converted.append(vv)
            elif isinstance(trans, str):
                if trans.startswith("op "):
                    op = trans[3]
                    value = trans[4:].strip()
                    if value.startswith("attrs"):
                        value = units.str2pint(d[vv].attrs[value[6:]])
                    else:
                        value = units.str2pint(value)
                    with xr.set_options(keep_attrs=True):
                        if op == "+":
                            value = units.convert_units_to(value, d[vv])
                            d_out[vv] = d[vv] + value
                        elif op == "-":
                            value = units.convert_units_to(value, d[vv])
                            d_out[vv] = d[vv] - value
                        elif op == "*":
                            d_out[vv] = units.pint_multiply(d[vv], value)
                        elif op == "/":
                            d_out[vv] = units.pint_multiply(d[vv], 1 / value)
                        else:
                            raise NotImplementedError(f"Op transform doesn't implement the «{op}» operator.")
                converted.append(vv)
            else:
                msg = f"Unknown transformation: {trans}"
                raise NotImplementedError(msg)
            prev_history = d.attrs.get("history", "")
            history = f"Transformed variable `{vv}` values using method `{trans}`. {prev_history}"
            d_out.attrs.update(dict(history=history))
        elif trans is False:
            msg = f"No transformations needed for `{vv}` (Explicitly set to False)."

            logger.info(msg)
            continue

    # Copy unconverted variables
    for vv in d.data_vars:
        if vv not in converted:
            d_out[vv] = d[vv]
    return d_out


def _offset_time(d: xr.Dataset, p: str, m: dict) -> xr.Dataset:
    key = "_offset_time"
    d_out = xr.Dataset(coords=d.coords, attrs=d.attrs)
    converted = []
    offset, offset_meaning = None, None

    time_freq = dict()
    expected_period = _get_section_entry_key(m, "dimensions", "time", "_ensure_correct_time", p)
    if isinstance(expected_period, str):
        time_freq["expected_period"] = expected_period

    for vv, offs in _iter_entry_key(d, m, "variables", key, p):
        if offs:
            # Offset time by value of one time-step
            if offset is None and offset_meaning is None:
                try:
                    offset, offset_meaning = check_time_frequency(d, **time_freq)
                except TypeError:
                    logger.error("Unable to parse the time frequency. Verify data integrity before retrying.")
                    raise

            msg = f"Offsetting data for `{vv}` by `{offset[0]} {offset_meaning}(s)`."

            logger.info(msg)
            with xr.set_options(keep_attrs=True):
                out = d[vv]
                out["time"] = out.time - np.timedelta64(offset[0], offset[1])
                d_out[vv] = out
            converted.append(vv)
            prev_history = d.attrs.get("history", "")
            history = f"Offset variable `{vv}` values by `{offset[0]} {offset_meaning}(s). {prev_history}"
            d_out.attrs.update(dict(history=history))
        elif offs is False:
            msg = f"No time offsetting needed for `{vv}` in `{p}` (Explicitly set to False)."

            logger.info(msg)
            continue

    # Copy unconverted variables
    for vv in d.data_vars:
        if vv not in converted:
            d_out[vv] = d[vv]
    return d_out


def _invert_sign(d: xr.Dataset, p: str, m: dict) -> xr.Dataset:
    key = "_invert_sign"
    d_out = xr.Dataset(coords=d.coords, attrs=d.attrs)
    converted = []
    for vv, inv_sign in _iter_entry_key(d, m, "variables", key, p):
        if inv_sign:
            msg = f"Inverting sign for `{vv}` (switching direction of values)."
            logger.info(msg)
            with xr.set_options(keep_attrs=True):
                out = d[vv]
                d_out[out.name] = -out
            converted.append(vv)
            prev_history = d.attrs.get("history", "")
            history = f"Inverted sign for variable `{vv}` (switched direction of values). {prev_history}"
            d_out.attrs.update(dict(history=history))
        elif inv_sign is False:
            msg = f"No sign inversion needed for `{vv}` in `{p}` (Explicitly set to False)."

            logger.info(msg)
            continue

    # Copy unconverted variables
    for vv in d.data_vars:
        if vv not in converted:
            d_out[vv] = d[vv]
    return d_out


# For converting variable units to standard workflow units
def _units_cf_conversion(d: xr.Dataset, m: dict) -> xr.Dataset:
    if "time" in m["dimensions"].keys():
        if m["dimensions"]["time"].get("units"):
            d["time"]["units"] = m["dimensions"]["time"]["units"]
    for vv, unit in _iter_entry_key(d, m, "variables", "units", None):
        if unit:
            context = _get_section_entry_key(m, "variables", vv, "_units_context", None)
            with xr.set_options(keep_attrs=True):
                d[vv] = units.convert_units_to(d[vv], unit, context=context)
            prev_history = d.attrs.get("history", "")
            history = f"Converted variable `{vv}` to CF-compliant units (`{unit}`). {prev_history}"
            d.attrs.update(dict(history=history))

    return d


# For clipping variable values to an established maximum/minimum
def _clip_values(d: xr.Dataset, p: str, m: dict) -> xr.Dataset:
    key = "_clip_values"
    d_out = xr.Dataset(coords=d.coords, attrs=d.attrs)
    converted = []
    for vv in d.data_vars:
        if vv in m["variables"].keys():
            clip_values = _get_section_entry_key(m, "variables", vv, key, p)
            if clip_values:
                min_value, max_value = None, None
                # Gather unit conversion context, if applicable
                context = clip_values.get("context", None)
                for op, value in clip_values.items():
                    if op == "min":
                        min_value = xclim.core.units.convert_units_to(value, d[vv], context)
                    if op == "max":
                        max_value = xclim.core.units.convert_units_to(value, d[vv], context)
                msg = f"Clipping min/max values for `{vv}` ({min_value}/{max_value})."
                logger.info(msg)
                with xr.set_options(keep_attrs=True):
                    out = d[vv]
                    d_out[out.name] = out.clip(min_value, max_value)
                converted.append(vv)
                prev_history = d.attrs.get("history", "")
                history = f"Clipped variable `{vv}` with `min={min_value}` and `max={max_value}`. {prev_history}"
                d_out.attrs.update(dict(history=history))
            elif clip_values is False:
                msg = f"No clipping of values needed for `{vv}` in `{p}` (Explicitly set to False)."
                logger.info(msg)
                continue
            else:
                msg = f"No clipping of values needed for `{vv}` in `{p}`."
                logger.info(msg)
                continue

    # Copy unconverted variables
    for vv in d.data_vars:
        if vv not in converted:
            d_out[vv] = d[vv]

    return d_out


def _ensure_correct_time(d: xr.Dataset, p: str, m: dict) -> xr.Dataset:
    key = "_ensure_correct_time"
    strict_time = "_strict_time"

    if "time" not in m["dimensions"].keys():
        msg = f"No time corrections listed for project `{p}`. Continuing..."
        logger.warning(msg)
        return d

    if "time" not in list(d.variables.keys()):
        msg = f"No time dimension among data variables: {' ,'.join([str(v) for v in d.variables.keys()])}. Continuing..."
        logger.info(msg)
        return d

    if key in m["dimensions"]["time"].keys():
        freq_found = xr.infer_freq(d.time)
        if strict_time in m["dimensions"]["time"].keys():
            if not freq_found:
                msg = "Time frequency could not be found. There may be missing timesteps."
                if m["dimensions"]["time"].get(strict_time):
                    raise ValueError(msg)
                else:
                    msg = f"{msg} Continuing..."
                    logger.warning(msg)
                    return d

        correct_time_entry = m["dimensions"]["time"][key]
        if isinstance(correct_time_entry, str):
            correct_times = [parse_offset(correct_time_entry)[1]]
        elif isinstance(correct_time_entry, dict):
            correct_times = correct_time_entry.get(p)
            if isinstance(correct_times, list):
                correct_times = [parse_offset(t)[1] for t in correct_times]
            elif isinstance(correct_times, str):
                correct_times = [parse_offset(correct_times)[1]]
            if correct_times is None:
                msg = f"No expected times set for specified project `{p}`."
                logger.warning(msg)
        elif isinstance(correct_time_entry, list):
            correct_times = correct_time_entry
        else:
            logger.warning("No expected times set for family of projects.")
            return d

        if freq_found not in correct_times:
            error_msg = (
                f"Time frequency {freq_found} not among allowed frequencies: "
                f"{', '.join(correct_times) if isinstance(correct_times, list) else correct_times}"
            )
            if isinstance(correct_time_entry, dict):
                error_msg = f"{error_msg} for project `{p}`."
            else:
                error_msg = f"{error_msg}."
            raise ValueError(error_msg)

        msg = f"Resampling dataset with time frequency: {freq_found}."
        logger.info(msg)

        with xr.set_options(keep_attrs=True):
            d_out = d.assign_coords(time=d.time.resample(time=freq_found).mean(dim="time").time)

        if any(d_out.time != d.time):
            prev_history = d.attrs.get("history", "")
            history = f"Resampled time with `freq={freq_found}`. {prev_history}"
            d_out.attrs.update(dict(history=history))

        return d_out
    return d


# For renaming and reordering lat and lon dims
def dims_conversion(d: xr.Dataset, p: str, m: dict) -> xr.Dataset:
    """
    Rename dimensions to CF to their equivalents.

    Parameters
    ----------
    d : xarray.Dataset
        Dataset with dimensions to be updated.
    p : str
        Dataset project name.
    m : dict
        Metadata definition dictionary for project and variable(s).

    Returns
    -------
    xarray.Dataset
    """
    rename_dims = dict()
    for dim in d.dims:
        if dim in m["dimensions"].keys():
            cf_name = _get_section_entry_key(m, "dimensions", dim, "_cf_dimension_name", p)
            if cf_name:
                rename_dims[dim] = cf_name
    if rename_dims:
        d = d.rename(rename_dims)
        prev_history = d.attrs.get("history", "")
        history = f"Renamed dimensions ({'; '.join([f'{k} : {i}' for k, i in rename_dims.items()])}). {prev_history}"
        d.attrs.update(dict(history=history))
    for new in ["lon", "lat"]:
        if new == "lon" and "lon" in d.coords:
            if np.any(d.lon > 180):
                lon1 = d.lon.where(d.lon <= 180.0, d.lon - 360.0)
                d[new] = lon1

        coord_precision = _get_section_entry_key(m, "dimensions", new, "_precision", p)
        if coord_precision is not None:
            d[new] = d[new].round(coord_precision)

    # Ensure that lon and lat are written in proper order for plotting purposes
    transpose_order = []
    if "lat" in d.dims and "lon" in d.dims:
        transpose_order = ["lat", "lon"]
    elif "rlat" in d.dims and "rlon" in d.dims:
        transpose_order = ["rlat", "rlon"]
    if "time" in d.dims and transpose_order:
        transpose_order.insert(0, "time")
        transpose_order.extend(list(set(d.dims) - set(transpose_order)))
    if transpose_order:
        d = d.transpose(*transpose_order)
        d = d.sortby(transpose_order)
        # add history only when we actually changed something
        if any([list(d[v].dims) != transpose_order for v in d.data_vars]):
            prev_history = d.attrs.get("history", "")
            history = f"Transposed dimension order to {transpose_order}. {prev_history}"
            d.attrs.update(dict(history=history))

    # Add dimension original name and update attrs
    dim_descriptions = m["dimensions"]
    for dim in m["dimensions"].keys():
        cf_name = dim_descriptions[dim].get("_cf_dimension_name")
        if cf_name is not None and cf_name in d.dims:
            d[cf_name].attrs.update(dict(original_variable=dim))
        else:
            # variable name already follows CF standards
            cf_name = dim
        for field in dim_descriptions[dim].keys():
            if not field.startswith("_"):
                d[cf_name].attrs.update({field: dim_descriptions[dim][field]})

    return d


def variable_conversion(d: xr.Dataset, p: str, m: dict) -> xr.Dataset:
    """
    Add variable metadata and remove nonstandard entries.

    Parameters
    ----------
    d : xarray.Dataset
        Dataset with variable(s) to be updated.
    p : str
        Dataset project name.
    m : dict
        Metadata definition dictionary for project and variable(s).

    Returns
    -------
    xarray.Dataset
    """
    var_descriptions = m["variables"]
    var_correction_fields = [
        "_clip_values",
        "_corrected_units",
        "_invert_sign",
        "_offset_time",
        "_transformation",
    ]
    for var in d.variables:
        if var in var_descriptions.keys():
            for field in var_correction_fields:
                if field in var_descriptions[var].keys():
                    del var_descriptions[var][field]
            d[var].attrs.update(var_descriptions[var])

    # Rename data variables
    for orig_var_name, cf_name in _iter_entry_key(d, m, "variables", "_cf_variable_name", None):
        if cf_name is not None:
            d = d.rename({orig_var_name: cf_name})
            d[cf_name].attrs.update(dict(original_variable=orig_var_name))
            del d[cf_name].attrs["_cf_variable_name"]
        # remove attrs starting with "_"
    for vv in d.data_vars:
        for field in list(d[vv].attrs.keys()):
            if field.startswith("_"):
                del d[vv].attrs[field]
    return d


def metadata_conversion(d: xr.Dataset, p: str, m: dict) -> xr.Dataset:
    """
    Update xarray dataset and data_vars with project-specific metadata fields.

    Parameters
    ----------
    d : xarray.Dataset
        Dataset with metadata to be updated.
    p : str
        Dataset project name.
    m : dict
        Metadata definition dictionary for project and variable(s).

    Returns
    -------
    xarray.Dataset
    """
    logger.info("Converting metadata to CF-like conventions.")

    header = m["Header"]

    # Static handling of version global attributes
    miranda_version = header.get("_miranda_version")
    if miranda_version:
        if isinstance(miranda_version, bool):
            header["miranda_version"] = __miranda_version__
        elif isinstance(miranda_version, dict):
            if p in miranda_version.keys():
                header["miranda_version"] = __miranda_version__
        else:
            msg = f"`_miranda_version` not set for project `{p}`. Not appending."

            logger.warning(msg)
    if "_miranda_version" in header:
        del header["_miranda_version"]

    frequency = m["Header"].get("_frequency")
    if frequency:
        if isinstance(frequency, bool):
            _, m["Header"]["frequency"] = check_time_frequency(d)
        elif isinstance(frequency, dict):
            if p in frequency.keys():
                m["Header"]["frequency"] = check_time_frequency(d)
        else:
            logger.warning("`frequency` not set for project. Not appending.")
    if "_frequency" in m["Header"]:
        del m["Header"]["_frequency"]

    # Conditional handling of global attributes based on project name
    for field in [f for f in header if f.startswith("_")]:
        if isinstance(header[field], list):
            if p in header[field]:
                attr_treatment = header[field][p]
            else:
                msg = f"Attribute handling (`{field}`) not set for project `{p}`. Continuing..."

                logger.warning(msg)
                continue
        elif isinstance(header[field], dict):
            attr_treatment = header[field][p]
        else:
            raise AttributeError(f"Attribute treatment configuration for field `{field}` is not properly configured. Verify JSON.")

        if field == "_map_attrs":
            for attribute, mapping in attr_treatment.items():
                header[mapping] = d.attrs[attribute]
                del d.attrs[attribute]
        elif field == "_remove_attrs":
            for ff in attr_treatment:
                if ff in d.attrs:
                    del d.attrs[ff]
        else:
            if field[1:] in d.attrs:
                msg = f"Overwriting `{field[1:]}` based on JSON configuration."

                logger.warning(msg)
            header[field[1:]] = attr_treatment

        del header[field]

    # Add global attributes
    d.attrs.update(header)
    d.attrs.update(dict(project=p))

    # Date-based versioning
    if not d.attrs.get("version"):
        d.attrs.update(dict(version=f"v{VERSION}"))

    prev_history = d.attrs.get("history", "")
    history = f"[{datetime.datetime.now()}] Converted variables and modified metadata for CF-like compliance: {prev_history}".strip()
    d.attrs.update(dict(history=history))

    return d


def _scale_factor(d: xr.Dataset, p: str, m: dict) -> xr.Dataset:
    key = "_scale_factor"
    for var, val in _iter_entry_key(d, m, "variables", key, p):
        if val:
            d[var] = d[var] * val
            prev_history = d.attrs.get("history", "")
            history = f"Multiplied raw value `{var}` by `{val}`. {prev_history}"
            d.attrs.update(dict(history=history))
    return d


def dataset_corrections(ds: xr.Dataset, project: str) -> xr.Dataset:
    """Convert variables to CF-compliant format"""
    metadata_definition = load_json_data_mappings(project)
    ds = _scale_factor(ds, project, metadata_definition)
    ds = _correct_units_names(ds, project, metadata_definition)
    ds = _correct_standard_names(ds, project, metadata_definition)
    ds = _transform(ds, project, metadata_definition)
    ds = _invert_sign(ds, project, metadata_definition)
    ds = _units_cf_conversion(ds, metadata_definition)
    ds = _clip_values(ds, project, metadata_definition)
    ds = dims_conversion(ds, project, metadata_definition)
    ds = _ensure_correct_time(ds, project, metadata_definition)
    # ds = _offset_time(ds, project, metadata_definition)
    ds = variable_conversion(ds, project, metadata_definition)
    ds = metadata_conversion(ds, project, metadata_definition)

    ds.attrs["history"] = (
        f"{datetime.datetime.now()}: "
        f"Variables converted from original files using miranda.convert.{dataset_corrections.__name__}. "
        f"{ds.attrs.get('history')}".strip()
    )

    return ds


def dataset_conversion(
    input_files: (str | os.PathLike | Sequence[str | os.PathLike] | Iterator[os.PathLike] | xr.Dataset),
    project: str,
    domain: str | None = None,
    mask: xr.Dataset | xr.DataArray | None = None,
    mask_cutoff: float | bool = False,
    regrid: bool = False,
    add_version_hashes: bool = True,
    preprocess: Callable | str | None = "auto",
    **xr_kwargs,
) -> xr.Dataset | xr.DataArray:
    r"""
    Convert an existing Xarray-compatible dataset to another format with variable corrections applied.

    Parameters
    ----------
    input_files : str or os.PathLike or Sequence[str or os.PathLike] or Iterator[os.PathLike] or xr.Dataset
        Files or objects to be converted.
        If sent a list or GeneratorType, will open with :py:func:`xarray.open_mfdataset` and concatenate files.
    project : {"cordex", "cmip5", "cmip6", "ets-grnch", "isimip-ft", "pcic-candcs-u6", "converted"}
        Project name for decoding/handling purposes.
    domain: {"global", "nam", "can", "qc", "mtl"}, optional
        Domain to perform subsetting for. Default: None.
    mask : Optional[Union[xr.Dataset, xr.DataArray]]
        DataArray or single data_variable dataset containing mask.
    mask_cutoff : float or bool
        If land_sea_mask supplied, the threshold above which to mask with land_sea_mask. Default: False.
    regrid : bool
        Performing regridding with xesmf. Default: False.
    add_version_hashes : bool
        If True, version name and sha256sum of source file(s) will be added as a field among the global attributes.
    preprocess : callable or str, optional
        Preprocessing functions to perform over each Dataset.
        Default: "auto" - Run preprocessing fixes based on supplied fields from metadata definition.
        Callable - Runs function over Dataset (single) or supplied to `preprocess` (multifile dataset).
    \*\*xr_kwargs
        Arguments passed directly to xarray.

    Returns
    -------
    xr.Dataset or xr.DataArray
    """
    if isinstance(input_files, xr.Dataset):
        ds = input_files
    else:
        if isinstance(input_files, (str, os.PathLike)):
            if Path(input_files).is_dir():
                files = []
                files.extend([f for f in Path(input_files).glob("*.nc")])
                files.extend([f for f in Path(input_files).glob("*.zarr")])
            else:
                files = [Path(input_files)]
        elif isinstance(input_files, (Sequence, Iterator)):
            files = [Path(f) for f in input_files]
        else:
            files = input_files
        version_hashes = dict()
        if add_version_hashes:
            for file in files:
                version_hashes[file.name] = find_version_hash(file)

        preprocess_kwargs = dict()
        if preprocess:
            if preprocess == "auto":
                preprocess_kwargs.update(preprocess=partial(preprocessing_corrections, project=project))
            elif isinstance(preprocess, Callable):
                preprocess_kwargs.update(preprocess=preprocess)

        if len(files) == 1:
            ds = xr.open_dataset(files[0], **xr_kwargs)
            for process in preprocess_kwargs.values():
                ds = process(ds)
        else:
            ds = xr.open_mfdataset(files, **xr_kwargs, **preprocess_kwargs)
        if version_hashes:
            ds.attrs.update(dict(original_files=str(version_hashes)))

    ds = dataset_corrections(ds, project)

    if domain:
        ds = subset_domain(ds, domain)

    if isinstance(mask, (str, Path)):
        mask = xr.open_dataset(mask)
    if isinstance(mask, (xr.Dataset, xr.DataArray)):
        if regrid:
            mask = conservative_regrid(ds, mask)
        ds = threshold_mask(ds, mask=mask, mask_cutoff=mask_cutoff)

    return ds<|MERGE_RESOLUTION|>--- conflicted
+++ resolved
@@ -52,19 +52,10 @@
     """
     data_folder = Path(__file__).resolve().parent / "data"
 
-<<<<<<< HEAD
     if project == "canhomt_dly":
-        metadata_definition = json.load(
-            data_folder.joinpath("eccc-canhomt_cf_attrs.json").open("r")
-        )
+        metadata_definition = json.load(data_folder.joinpath("eccc-canhomt_cf_attrs.json").open("r"))
     elif project == "ghcnd":
-        metadata_definition = json.load(
-            data_folder.joinpath("ghcnd_cf_attrs.json").open("r")
-        )
-=======
-    if project == "ghcnd":
         metadata_definition = json.load(data_folder.joinpath("ghcnd_cf_attrs.json").open("r"))
->>>>>>> 8499c7f3
     elif project == "ghcnh":
         metadata_definition = json.load(data_folder.joinpath("ghcnh_cf_attrs.json").open("r"))
     elif project.startswith("era5"):
