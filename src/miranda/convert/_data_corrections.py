from __future__ import annotations

import datetime
import json
import logging.config
import os
import warnings
from collections.abc import Iterator, Sequence
from functools import partial
from pathlib import Path
from typing import Any, Callable

import numpy as np
import xarray as xr
import xclim.core.units
from xarray.coding import times
from xclim.core import units
from xclim.core.calendar import parse_offset

from miranda import __version__ as __miranda_version__
from miranda.gis import subset_domain
from miranda.scripting import LOGGING_CONFIG
from miranda.units import get_time_frequency

from .utils import date_parser, find_version_hash

logging.config.dictConfig(LOGGING_CONFIG)

VERSION = datetime.datetime.now().strftime("%Y.%m.%d")

__all__ = [
    "dataset_conversion",
    "dataset_corrections",
    "dims_conversion",
    "load_json_data_mappings",
    "metadata_conversion",
    "threshold_mask",
    "variable_conversion",
]


def load_json_data_mappings(project: str) -> dict[str, Any]:
    """Load JSON mappings for supported dataset conversions.

    Parameters
    ----------
    project : str

    Returns
    -------
    dict[str, Any]
    """
    data_folder = Path(__file__).resolve().parent / "data"

    if project.startswith("era5"):
        metadata_definition = json.load(
            data_folder.joinpath("ecmwf_cf_attrs.json").open("r")
        )
    elif project in ["rdrs-v21"]:
        metadata_definition = json.load(
            data_folder.joinpath("eccc_rdrs_cf_attrs.json").open("r")
        )
    elif project in ["agcfsr", "agmerra2"]:  # This should handle the AG versions:
        metadata_definition = json.load(
            data_folder.joinpath("nasa_cf_attrs.json").open("r")
        )
    elif project in ["cordex", "cmip5", "cmip6"]:
        metadata_definition = json.load(
            data_folder.joinpath("cmip_ouranos_attrs.json").open("r")
        )
    elif project == "ets-grnch":
        metadata_definition = json.load(
            data_folder.joinpath("ets_grnch_cf_attrs.json").open("r")
        )
    elif project == "wfdei-gem-capa":
        metadata_definition = json.load(
            data_folder.joinpath("usask_cf_attrs.json").open("r")
        )
    elif project.startswith("melcc"):
        metadata_definition = json.load(
            data_folder.joinpath("melcc_cf_attrs.json").open("r")
        )
    elif project.startswith("ec"):
        metadata_definition = json.load(
            data_folder.joinpath("eccc_cf_attrs.json").open("r")
        )
    elif project in ["NEX-GDDP-CMIP6"]:
        metadata_definition = json.load(
            data_folder.joinpath("nex-gddp-cmip6_attrs.json").open("r")
        )
    elif project in ["ESPO-G6-R2"]:
        metadata_definition = json.load(
            data_folder.joinpath("espo-g6-r2_attrs.json").open("r")
        )
    elif project in ["ESPO-G6-E5L"]:
        metadata_definition = json.load(
            data_folder.joinpath("espo-g6-e5l_attrs.json").open("r")
        )
    elif project in ["EMDNA"]:
        metadata_definition = json.load(
            data_folder.joinpath("emdna_cf_attrs.json").open("r")
        )
    elif project in ["ORRC"]:
        metadata_definition = json.load(
            data_folder.joinpath("ouranos_orrc_cf_attrs.json").open("r")
        )
    elif project in ["casr-v31"]:
        metadata_definition = json.load(
            data_folder.joinpath("eccc_casr_cf_attrs.json").open("r")
        )
    else:
        msg = f"Project `{project}` not supported."
        raise NotImplementedError(msg)

    return metadata_definition


def _get_section_entry_key(meta, entry, var, key, project):
    var_meta = meta[entry].get(var, {})
    if key in var_meta:
        if isinstance(var_meta[key], dict):
            config = var_meta[key].get(project)
            if config is None and "all" in var_meta[key].keys():
                config = var_meta[key].get("all")
            return config
        return var_meta[key]
    return None


def _iter_entry_key(ds, meta, entry, key, project):
    for vv in set(ds.data_vars).intersection(meta[entry]):
        val = _get_section_entry_key(meta, entry, vv, key, project)
        yield vv, val


def _simple_fix_dims(d: xr.Dataset | xr.DataArray) -> xr.Dataset | xr.DataArray:
    """Adjust dimensions found in a file so that it can be used for regridding purposes."""
    if "lon" not in d.dims or "lat" not in d.dims:
        dim_rename = dict()
        for dim in d.dims:
            if str(dim).lower().startswith("lon"):
                dim_rename[str(dim)] = "lon"
            if str(dim).lower().startswith("lat"):
                dim_rename[str(dim)] = "lat"
        d = d.rename(dim_rename)
    if np.any(d.lon > 180):
        lon_wrapped = d.lon.where(d.lon <= 180.0, d.lon - 360.0)
        d["lon"] = lon_wrapped
        d = d.sortby(["lon"])

    if "time" in d.dims:
        d = d.isel(time=0, drop=True)

    return d


def conservative_regrid(
    ds: xr.DataArray | xr.Dataset, ref_grid: xr.DataArray | xr.Dataset
) -> xr.DataArray | xr.Dataset:
    """Perform a conservative_normed regridding"""
    try:
        import xesmf as xe  # noqa
    except ModuleNotFoundError:
        raise ModuleNotFoundError(
            "This function requires the `xesmf` library which is not installed. "
            "Regridding step will be skipped."
        )

    ref_grid = _simple_fix_dims(ref_grid)
    method = "conservative_normed"

    msg = f"Performing regridding and masking with `xesmf` using method: {method}."

    logging.info(msg)

    regridder = xe.Regridder(ds, ref_grid, method, periodic=False)
    ds = regridder(ds)

    ds.attrs["history"] = (
        f"{datetime.datetime.now()}:"
        f"Regridded dataset using xesmf with method: {method}. "
        f"{ds.attrs.get('history')}".strip()
    )
    return ds


def threshold_mask(
    ds: xr.Dataset | xr.DataArray,
    *,
    mask: xr.Dataset | xr.DataArray,
    mask_cutoff: float | bool = False,
) -> xr.Dataset | xr.DataArray:
    """Land-Sea mask operations.

    Parameters
    ----------
    ds : xr.Dataset or str or os.PathLike
    mask : xr.Dataset or xr.DataArray
    mask_cutoff : float or bool

    Returns
    -------
    xr.Dataset or xr.DataArray
    """
    mask = _simple_fix_dims(mask)

    if isinstance(mask, xr.Dataset):
        if len(mask.data_vars) == 1:
            mask_variable = list(mask.data_vars)[0]
            mask = mask[mask_variable]
        else:
            raise ValueError(
                "More than one data variable found in land-sea mask. Supply a DataArray instead."
            )
    else:
        mask_variable = mask.name

    try:
        from clisops.core import subset_bbox  # noqa

        log_msg = f"Masking dataset with {mask_variable}."
        if mask_cutoff:
            log_msg = f"{log_msg.strip('.')} at `{mask_cutoff}` cutoff value."
        logging.info(log_msg)

        lon_bounds = np.array([ds.lon.min(), ds.lon.max()])
        lat_bounds = np.array([ds.lat.min(), ds.lat.max()])

        mask_subset = subset_bbox(
            mask,
            lon_bnds=lon_bounds,
            lat_bnds=lat_bounds,
        ).load()
    except ModuleNotFoundError:
        log_msg = (
            "This function requires the `clisops` library which is not installed. "
            "subsetting step will be skipped."
        )
        warnings.warn(log_msg)
        mask_subset = mask.load()

    if mask_subset.dtype == bool:
        if mask_cutoff:
            logging.warning("Mask value cutoff set for boolean mask. Ignoring.")
        mask_subset = mask_subset.where(mask)
    else:
        mask_subset = mask_subset.where(mask >= mask_cutoff)
    ds = ds.where(mask_subset.notnull())

    if mask_subset.min() >= 0:
        if mask_subset.max() <= 1.00000001:
            cutoff_info = f"{mask_cutoff * 100} %"
        elif mask_subset.max() <= 100.00000001:
            cutoff_info = f"{mask_cutoff} %"
        else:
            cutoff_info = f"{mask_cutoff}"
    else:
        cutoff_info = f"{mask_cutoff}"
    ds.attrs["mask_cutoff"] = cutoff_info

    prev_history = ds.attrs.get("history", "")
    history_msg = f"Mask calculated using `{mask_variable}`."
    if mask_cutoff:
        history_msg = f"{history_msg.strip('.')} with cutoff value `{cutoff_info}`."
    history = f"{history_msg} {prev_history}".strip()
    ds.attrs.update(dict(history=history))

    return ds


def correct_time_entries(
    d: xr.Dataset,
    split: str = "_",
    location: int = -1,
    field: str = "time",
) -> xr.Dataset:
    filename = d.encoding["source"]
    date = date_parser(Path(filename).stem.split(split)[location])
    vals = np.arange(len(d[field]))
    days_since = f"days since {date}"
    time = times.decode_cf_datetime(vals, units=days_since, calendar="standard")
    d = d.assign_coords({field: time})

    prev_history = d.attrs.get("history", "")
    history = (
        f"Time index recalculated in preprocessing step ({days_since}). {prev_history}"
    )
    d.attrs.update(dict(history=history))

    return d


def correct_var_names(d: xr.Dataset, split: str = "_", location: int = 0) -> xr.Dataset:
    """Correct variable names.

    Parameters
    ----------
    d : xarray.Dataset
    split : str
    location : int

    Returns
    -------
    xarray.Dataset
    """
    filename = d.encoding["source"]
    new_name = Path(filename).stem.split(split)[location]
    old_name = list(d.data_vars.keys())[0]

    prev_history = d.attrs.get("history", "")
    history = f"Variable renamed in preprocessing step ({old_name}: {new_name}). {prev_history}"
    d.attrs.update(dict(history=history))

    return d.rename({old_name: new_name})


def preprocessing_corrections(ds: xr.Dataset, project: str) -> xr.Dataset:
    """Corrections function dispatcher to ensure minimal dataset validity on open.

    Parameters
    ----------
    ds : xarray.Dataset
    project : str

    Returns
    -------
    xarray.Dataset
    """

    def _preprocess_correct(d: xr.Dataset, *, ops: list[partial]) -> xr.Dataset:
        for correction in ops:
            d = correction(d)
        return d

    correction_fields = load_json_data_mappings(project).get("_preprocess")
    if correction_fields:
        preprocess_ops = []
        for field in correction_fields:
            if field == "_variable_name":
                preprocess_ops.append(
                    partial(correct_var_names, **correction_fields[field])
                )
            if field == "_time":
                preprocess_ops.append(
                    partial(correct_time_entries, **correction_fields[field])
                )
        if preprocess_ops:
            corrector = partial(_preprocess_correct, ops=preprocess_ops)
            return corrector(ds)
    return ds


def _correct_standard_names(d: xr.Dataset, p: str, m: dict) -> xr.Dataset:
    key = "_corrected_standard_name"
    for var, val in _iter_entry_key(d, m, "variables", key, p):
        if val:
            d[var].attrs["standard_name"] = val
    return d


def _correct_units_names(d: xr.Dataset, p: str, m: dict) -> xr.Dataset:
    key = "_corrected_units"
    for var, val in _iter_entry_key(d, m, "variables", key, p):
        if val:
            d[var].attrs["units"] = val

    # FIXME: This is no longer relevant. Performed under dimension conversion step.
    val_time = _get_section_entry_key(m, "variables", "time", key, p)
    if val_time:
        d["time"].attrs["units"] = val_time

    return d


# for de-accumulation or conversion to flux
def _transform(d: xr.Dataset, p: str, m: dict) -> xr.Dataset:
    key = "_transformation"
    d_out = xr.Dataset(coords=d.coords, attrs=d.attrs)
    converted = []
    offset, offset_meaning = None, None

    time_freq = dict()
    expected_period = _get_section_entry_key(
        m, "dimensions", "time", "_ensure_correct_time", p
    )
    if isinstance(expected_period, str):
        time_freq["expected_period"] = expected_period

    for vv, trans in _iter_entry_key(d, m, "variables", key, p):
        if trans:
            if trans == "deaccumulate":
                # Time-step accumulated total to time-based flux (de-accumulation)
                if offset is None and offset_meaning is None:
                    try:
                        offset, offset_meaning = get_time_frequency(d, **time_freq)
                    except TypeError:
                        logging.error(
                            "Unable to parse the time frequency. Verify data integrity before retrying."
                        )
                        raise

                msg = f"De-accumulating units for variable `{vv}`."
                logging.info(msg)
                with xr.set_options(keep_attrs=True):
                    out = d[vv].diff(dim="time")
                    out = d[vv].where(
                        getattr(d[vv].time.dt, offset_meaning) == offset[0],
                        out.broadcast_like(d[vv]),
                    )
                    out = units.amount2rate(out, out_units=m["variables"][vv]["units"])
                    d_out[vv] = out
                converted.append(vv)
            elif trans == "amount2rate":
                # NOTE: This treatment is no longer needed in xclim v0.43.0+ but is kept for backwards compatibility
                # frequency-based totals to time-based flux
                msg = f"Performing amount-to-rate units conversion for variable `{vv}`."

                logging.info(msg)
                with xr.set_options(keep_attrs=True):
                    out = units.amount2rate(
                        d[vv],
                        out_units=m["variables"][vv]["units"],
                    )
                    d_out[vv] = out
                converted.append(vv)
            elif isinstance(trans, str):
                if trans.startswith("op "):
                    op = trans[3]
                    value = trans[4:].strip()
                    if value.startswith("attrs"):
                        value = units.str2pint(d[vv].attrs[value[6:]])
                    else:
                        value = units.str2pint(value)
                    with xr.set_options(keep_attrs=True):
                        if op == "+":
                            value = units.convert_units_to(value, d[vv])
                            d_out[vv] = d[vv] + value
                        elif op == "-":
                            value = units.convert_units_to(value, d[vv])
                            d_out[vv] = d[vv] - value
                        elif op == "*":
                            d_out[vv] = units.pint_multiply(d[vv], value)
                        elif op == "/":
                            d_out[vv] = units.pint_multiply(d[vv], 1 / value)
                        else:
                            raise NotImplementedError(
                                f"Op transform doesn't implement the «{op}» operator."
                            )
                converted.append(vv)
            else:
                msg = f"Unknown transformation: {trans}"
                raise NotImplementedError(msg)
            prev_history = d.attrs.get("history", "")
            history = f"Transformed variable `{vv}` values using method `{trans}`. {prev_history}"
            d_out.attrs.update(dict(history=history))
        elif trans is False:
            msg = f"No transformations needed for `{vv}` (Explicitly set to False)."

            logging.info(msg)
            continue

    # Copy unconverted variables
    for vv in d.data_vars:
        if vv not in converted:
            d_out[vv] = d[vv]
    return d_out


# TODO: Determine if this function is still needed

def _offset_time(d: xr.Dataset, p: str, m: dict) -> xr.Dataset:
    key = "_offset_time"
    d_out = xr.Dataset(coords=d.coords, attrs=d.attrs)
    converted = []
    offset, offset_meaning = None, None

    time_freq = dict()
    expected_period = _get_section_entry_key(
        m, "dimensions", "time", "_ensure_correct_time", p
    )
    if isinstance(expected_period, str):
        time_freq["expected_period"] = expected_period

<<<<<<< HEAD
    for vv, offs in _iter_entry_key(d, m, "dimensions", key, p):
=======
    for vv, offs in _iter_entry_key(d, m, "variables", key, p):
>>>>>>> f96121ab
        if offs:
            # Offset time by value of one time-step
            if offset is None and offset_meaning is None:
                try:
                    offset, offset_meaning = get_time_frequency(d, **time_freq)
                except TypeError:
                    logging.error(
                        "Unable to parse the time frequency. Verify data integrity before retrying."
                    )
                    raise

            msg = f"Offsetting data for `{vv}` by `{offset[0]} {offset_meaning}(s)`."

            logging.info(msg)
            with xr.set_options(keep_attrs=True):
                out = d[vv]
                out["time"] = out.time - np.timedelta64(offset[0], offset[1])
                d_out[vv] = out
            converted.append(vv)
            prev_history = d.attrs.get("history", "")
            history = f"Offset variable `{vv}` values by `{offset[0]} {offset_meaning}(s). {prev_history}"
            d_out.attrs.update(dict(history=history))
        elif offs is False:
            msg = f"No time offsetting needed for `{vv}` in `{p}` (Explicitly set to False)."

            logging.info(msg)
            continue

    # Copy unconverted variables
    for vv in d.data_vars:
        if vv not in converted:
            d_out[vv] = d[vv]
    return d_out


def _invert_sign(d: xr.Dataset, p: str, m: dict) -> xr.Dataset:
    key = "_invert_sign"
    d_out = xr.Dataset(coords=d.coords, attrs=d.attrs)
    converted = []
    for vv, inv_sign in _iter_entry_key(d, m, "variables", key, p):
        if inv_sign:
            msg = f"Inverting sign for `{vv}` (switching direction of values)."
            logging.info(msg)
            with xr.set_options(keep_attrs=True):
                out = d[vv]
                d_out[out.name] = -out
            converted.append(vv)
            prev_history = d.attrs.get("history", "")
            history = f"Inverted sign for variable `{vv}` (switched direction of values). {prev_history}"
            d_out.attrs.update(dict(history=history))
        elif inv_sign is False:
            msg = f"No sign inversion needed for `{vv}` in `{p}` (Explicitly set to False)."

            logging.info(msg)
            continue

    # Copy unconverted variables
    for vv in d.data_vars:
        if vv not in converted:
            d_out[vv] = d[vv]
    return d_out


# For converting variable units to standard workflow units
def _units_cf_conversion(d: xr.Dataset, m: dict) -> xr.Dataset:
    if "time" in m["dimensions"].keys():
        if m["dimensions"]["time"].get("units"):
            d["time"]["units"] = m["dimensions"]["time"]["units"]

    for vv, unit in _iter_entry_key(d, m, "variables", "units", None):
        if unit:
            with xr.set_options(keep_attrs=True):
                d[vv] = units.convert_units_to(d[vv], unit) 
            prev_history = d.attrs.get("history", "")
            history = f"Converted variable `{vv}` to CF-compliant units (`{unit}`). {prev_history}"
            d.attrs.update(dict(history=history))

    return d


# For clipping variable values to an established maximum/minimum
def _clip_values(d: xr.Dataset, p: str, m: dict) -> xr.Dataset:
    key = "_clip_values"
    d_out = xr.Dataset(coords=d.coords, attrs=d.attrs)
    converted = []
    for vv in d.data_vars:
        if vv in m["variables"].keys():
            clip_values = _get_section_entry_key(m, "variables", vv, key, p)
            if clip_values:
                min_value, max_value = None, None
                # Gather unit conversion context, if applicable
                context = clip_values.get("context", None)
                for op, value in clip_values.items():
                    if op == "min":
                        min_value = xclim.core.units.convert_units_to(
                            value, d[vv], context
                        )
                    if op == "max":
                        max_value = xclim.core.units.convert_units_to(
                            value, d[vv], context
                        )
                msg = f"Clipping min/max values for `{vv}` ({min_value}/{max_value})."
                logging.info(msg)
                with xr.set_options(keep_attrs=True):
                    out = d[vv]
                    d_out[out.name] = out.clip(min_value, max_value)
                converted.append(vv)
                prev_history = d.attrs.get("history", "")
                history = f"Clipped variable `{vv}` with `min={min_value}` and `max={max_value}`. {prev_history}"
                d_out.attrs.update(dict(history=history))
            elif clip_values is False:
                msg = f"No clipping of values needed for `{vv}` in `{p}` (Explicitly set to False)."
                logging.info(msg)
                continue
            else:
                msg = f"No clipping of values needed for `{vv}` in `{p}`."
                logging.info(msg)
                continue

    # Copy unconverted variables
    for vv in d.data_vars:
        if vv not in converted:
            d_out[vv] = d[vv]

    return d_out


def _ensure_correct_time(d: xr.Dataset, p: str, m: dict) -> xr.Dataset:
    key = "_ensure_correct_time"
    strict_time = "_strict_time"

    if "time" not in m["dimensions"].keys():
        msg = f"No time corrections listed for project `{p}`. Continuing..."
        logging.warning(msg)
        return d

    if "time" not in list(d.variables.keys()):
        msg = (
            "No time dimension among data variables: "
            f"{' ,'.join([str(v) for v in d.variables.keys()])}. "
            "Continuing..."
        )
        logging.info(msg)
        return d

    if key in m["dimensions"]["time"].keys():
        freq_found = xr.infer_freq(d.time)
        freq_found = '1H' if freq_found == 'h' else freq_found
        if strict_time in m["dimensions"]["time"].keys():
            if not freq_found:
                msg = (
                    "Time frequency could not be found. There may be missing timesteps."
                )
                if m["dimensions"]["time"].get(strict_time):
                    raise ValueError(msg)
                else:
                    msg = f"{msg} Continuing..."
                    logging.warning(msg)
                    return d

        correct_time_entry = m["dimensions"]["time"][key]
        if isinstance(correct_time_entry, str):
            correct_times = [parse_offset(correct_time_entry)[1]]
        elif isinstance(correct_time_entry, dict):
            correct_times = correct_time_entry.get(p)
            if isinstance(correct_times, list):
                correct_times = [parse_offset(t)[1] for t in correct_times]
            elif isinstance(correct_times, str):
                correct_times = [parse_offset(correct_times)[1]]
            if correct_times is None:
                msg = f"No expected times set for specified project `{p}`."
                logging.warning(msg)
        elif isinstance(correct_time_entry, list):
            correct_times = correct_time_entry
        else:
            logging.warning("No expected times set for family of projects.")
            return d

        if freq_found not in correct_times:
            error_msg = (
                f"Time frequency {freq_found} not among allowed frequencies: "
                f"{', '.join(correct_times) if isinstance(correct_times, list) else correct_times}"
            )
            if isinstance(correct_time_entry, dict):
                error_msg = f"{error_msg} for project `{p}`."
            else:
                error_msg = f"{error_msg}."
            raise ValueError(error_msg)

        msg = f"Resampling dataset with time frequency: {freq_found}."
        logging.info(msg)

        with xr.set_options(keep_attrs=True):
            d_out = d.assign_coords(
                time=d.time.resample(time=freq_found).mean(dim="time").time
            )

        if any(d_out.time != d.time):
            prev_history = d.attrs.get("history", "")
            history = f"Resampled time with `freq={freq_found}`. {prev_history}"
            d_out.attrs.update(dict(history=history))

        return d_out
    return d


# For renaming and reordering lat and lon dims
def dims_conversion(d: xr.Dataset, p: str, m: dict) -> xr.Dataset:
    """Rename dimensions to CF to their equivalents.

    Parameters
    ----------
    d : xarray.Dataset
        Dataset with dimensions to be updated.
    p : str
        Dataset project name.
    m : dict
        Metadata definition dictionary for project and variable(s).

    Returns
    -------
    xarray.Dataset
    """
    rename_dims = dict()
    for dim in d.dims:
        if dim in m["dimensions"].keys():
            cf_name = _get_section_entry_key(
                m, "dimensions", dim, "_cf_dimension_name", p
            )
            if cf_name:
                rename_dims[dim] = cf_name
    if rename_dims:
        d = d.rename(rename_dims)
        prev_history = d.attrs.get("history", "")
        history = f"Renamed dimensons ({'; '.join([f'{k} : {i}' for k, i in rename_dims.items()])}). {prev_history}"
        d.attrs.update(dict(history=history))
    for new in ["lon", "lat"]:
        if new == "lon" and "lon" in d.coords:
            if np.any(d.lon > 180):
                lon1 = d.lon.where(d.lon <= 180.0, d.lon - 360.0)
                d[new] = lon1

        coord_precision = _get_section_entry_key(m, "dimensions", new, "_precision", p)
        if coord_precision is not None:
            d[new] = d[new].round(coord_precision)

    # Ensure that lon and lat are written in proper order for plotting purposes
    transpose_order = []
    if "lat" in d.dims and "lon" in d.dims:
        transpose_order = ["lat", "lon"]
    elif "rlat" in d.dims and "rlon" in d.dims:
        transpose_order = ["rlat", "rlon"]
    if "time" in d.dims and transpose_order:
        transpose_order.insert(0, "time")
        transpose_order.extend(list(set(d.dims) - set(transpose_order)))

    d = d.transpose(*transpose_order)
    d = d.sortby(transpose_order)
    # add history only when we actually changed something
    if any([list(d[v].dims) != transpose_order for v in d.data_vars]):
        prev_history = d.attrs.get("history", "")
        history = f"Transposed dimension order to {transpose_order}. {prev_history}"
        d.attrs.update(dict(history=history))

    # Add dimension original name and update attrs
    dim_descriptions = m["dimensions"]
    for dim in m["dimensions"].keys():
        cf_name = dim_descriptions[dim].get("_cf_dimension_name")
        if cf_name is not None and cf_name in d.dims:
            d[cf_name].attrs.update(dict(original_variable=dim))
        else:
            # variable name already follows CF standards
            cf_name = dim
        for field in dim_descriptions[dim].keys():
            if not field.startswith("_"):
                d[cf_name].attrs.update({field: dim_descriptions[dim][field]})

    return d


def variable_conversion(d: xr.Dataset, p: str, m: dict) -> xr.Dataset:
    """Add variable metadata and remove nonstandard entries.

    Parameters
    ----------
    d : xarray.Dataset
        Dataset with variable(s) to be updated.
    p : str
        Dataset project name.
    m : dict
        Metadata definition dictionary for project and variable(s).

    Returns
    -------
    xarray.Dataset
    """
    var_descriptions = m["variables"]
    var_correction_fields = [
        "_clip_values",
        "_corrected_units",
        "_invert_sign",
        "_offset_time",
        "_transformation",
    ]
    for var in d.variables:
        if var in var_descriptions.keys():
            for field in var_correction_fields:
                if field in var_descriptions[var].keys():
                    del var_descriptions[var][field]
            d[var].attrs.update(var_descriptions[var])

    # Rename data variables
    for orig_var_name, cf_name in _iter_entry_key(
        d, m, "variables", "_cf_variable_name", None
    ):
        if cf_name is not None:
            d = d.rename({orig_var_name: cf_name})
            d[cf_name].attrs.update(dict(original_variable=orig_var_name))
            del d[cf_name].attrs["_cf_variable_name"]

    return d


def metadata_conversion(d: xr.Dataset, p: str, m: dict) -> xr.Dataset:
    """Update xarray dataset and data_vars with project-specific metadata fields.

    Parameters
    ----------
    d : xarray.Dataset
        Dataset with metadata to be updated.
    p : str
        Dataset project name.
    m : dict
        Metadata definition dictionary for project and variable(s).

    Returns
    -------
    xarray.Dataset
    """
    logging.info("Converting metadata to CF-like conventions.")

    header = m["Header"]

    # Static handling of version global attributes
    miranda_version = header.get("_miranda_version")
    if miranda_version:
        if isinstance(miranda_version, bool):
            header["miranda_version"] = __miranda_version__
        elif isinstance(miranda_version, dict):
            if p in miranda_version.keys():
                header["miranda_version"] = __miranda_version__
        else:
            msg = f"`_miranda_version` not set for project `{p}`. Not appending."

            logging.warning(msg)
    if "_miranda_version" in header:
        del header["_miranda_version"]

    frequency = m["Header"].get("_frequency")
    if frequency:
        if isinstance(frequency, bool):
            _, m["Header"]["frequency"] = get_time_frequency(d)
        elif isinstance(frequency, dict):
            if p in frequency.keys():
                m["Header"]["frequency"] = get_time_frequency(d)
        else:
            logging.warning("`frequency` not set for project. Not appending.")
    if "_frequency" in m["Header"]:
        del m["Header"]["_frequency"]

    # Conditional handling of global attributes based on project name
    for field in [f for f in header if f.startswith("_")]:
        if isinstance(header[field], list):
            if p in header[field]:
                attr_treatment = header[field][p]
            else:
                msg = f"Attribute handling (`{field}`) not set for project `{p}`. Continuing..."

                logging.warning(msg)
                continue
        elif isinstance(header[field], dict):
            attr_treatment = header[field][p]
        else:
            raise AttributeError(
                f"Attribute treatment configuration for field `{field}` is not properly configured. Verify JSON."
            )

        if field == "_map_attrs":
            for attribute, mapping in attr_treatment.items():
                header[mapping] = d.attrs[attribute]
                del d.attrs[attribute]
        elif field == "_remove_attrs":
            for ff in attr_treatment:
                if ff:
                    del d.attrs[ff]
        else:
            if field[1:] in d.attrs:
                msg = f"Overwriting `{field[1:]}` based on JSON configuration."

                logging.warning(msg)
            header[field[1:]] = attr_treatment

        del header[field]

    # Add global attributes
    d.attrs.update(header)
    d.attrs.update(dict(project=p))

    # Date-based versioning
    if not d.attrs.get("version"):
        d.attrs.update(dict(version=f"v{VERSION}"))

    prev_history = d.attrs.get("history", "")
    history = (
        f"[{datetime.datetime.now()}] "
        "Converted variables and modified metadata for CF-like compliance: "
        f"{prev_history}".strip()
    )
    d.attrs.update(dict(history=history))

    return d


def dataset_corrections(ds: xr.Dataset, project: str) -> xr.Dataset:
    """Convert variables to CF-compliant format"""
    metadata_definition = load_json_data_mappings(project)

    ds = _correct_units_names(ds, project, metadata_definition)
    ds = _correct_standard_names(ds, project, metadata_definition)
    ds = _transform(ds, project, metadata_definition)
    ds = _invert_sign(ds, project, metadata_definition)
    ds = _units_cf_conversion(ds, metadata_definition)
    ds = _clip_values(ds, project, metadata_definition)

    ds = dims_conversion(ds, project, metadata_definition)
    ds = _ensure_correct_time(ds, project, metadata_definition)
    # TODO validate this is needed
    ds = _offset_time(ds, project, metadata_definition)
    ds = variable_conversion(ds, project, metadata_definition)
    ds = metadata_conversion(ds, project, metadata_definition)

    ds.attrs["history"] = (
        f"{datetime.datetime.now()}: "
        f"Variables converted from original files using miranda.convert.{dataset_corrections.__name__}. "
        f"{ds.attrs.get('history')}".strip()
    )

    return ds


def dataset_conversion(
    input_files: (
        str
        | os.PathLike
        | Sequence[str | os.PathLike]
        | Iterator[os.PathLike]
        | xr.Dataset
    ),
    project: str,
    domain: str | None = None,
    mask: xr.Dataset | xr.DataArray | None = None,
    mask_cutoff: float | bool = False,
    regrid: bool = False,
    add_version_hashes: bool = True,
    preprocess: Callable | str | None = "auto",
    **xr_kwargs,
) -> xr.Dataset | xr.DataArray:
    r"""Convert an existing Xarray-compatible dataset to another format with variable corrections applied.

    Parameters
    ----------
    input_files : str or os.PathLike or Sequence[str or os.PathLike] or Iterator[os.PathLike] or xr.Dataset
        Files or objects to be converted.
        If sent a list or GeneratorType, will open with :py:func:`xarray.open_mfdataset` and concatenate files.
    project : {"cordex", "cmip5", "cmip6", "ets-grnch", "isimip-ft", "pcic-candcs-u6", "converted"}
        Project name for decoding/handling purposes.
    domain: {"global", "nam", "can", "qc", "mtl"}, optional
        Domain to perform subsetting for. Default: None.
    mask : Optional[Union[xr.Dataset, xr.DataArray]]
        DataArray or single data_variable dataset containing mask.
    mask_cutoff : float or bool
        If land_sea_mask supplied, the threshold above which to mask with land_sea_mask. Default: False.
    regrid : bool
        Performing regridding with xesmf. Default: False.
    add_version_hashes : bool
        If True, version name and sha256sum of source file(s) will be added as a field among the global attributes.
    preprocess : callable or str, optional
        Preprocessing functions to perform over each Dataset.
        Default: "auto" - Run preprocessing fixes based on supplied fields from metadata definition.
        Callable - Runs function over Dataset (single) or supplied to `preprocess` (multifile dataset).
    \*\*xr_kwargs
        Arguments passed directly to xarray.

    Returns
    -------
    xr.Dataset or xr.DataArray
    """
    if isinstance(input_files, xr.Dataset):
        ds = input_files
    else:
        if isinstance(input_files, (str, os.PathLike)):
            if Path(input_files).is_dir():
                files = []
                files.extend([f for f in Path(input_files).glob("*.nc")])
                files.extend([f for f in Path(input_files).glob("*.zarr")])
            else:
                files = [Path(input_files)]
        elif isinstance(input_files, (Sequence, Iterator)):
            files = [Path(f) for f in input_files]
        else:
            files = input_files
        version_hashes = dict()
        if add_version_hashes:
            for file in files:
                version_hashes[file.name] = find_version_hash(file)

        preprocess_kwargs = dict()
        if preprocess:
            if preprocess == "auto":
                preprocess_kwargs.update(
                    preprocess=partial(preprocessing_corrections, project=project)
                )
            elif isinstance(preprocess, Callable):
                preprocess_kwargs.update(preprocess=preprocess)

        if len(files) == 1:
            ds = xr.open_dataset(files[0], **xr_kwargs)
            for process in preprocess_kwargs.values():
                ds = process(ds)
        else:
            ds = xr.open_mfdataset(files, **xr_kwargs, **preprocess_kwargs)
        if version_hashes:
            ds.attrs.update(dict(original_files=str(version_hashes)))

    ds = dataset_corrections(ds, project)

    if domain:
        ds = subset_domain(ds, domain)

    if isinstance(mask, (str, Path)):
        mask = xr.open_dataset(mask)
    if isinstance(mask, (xr.Dataset, xr.DataArray)):
        if regrid:
            mask = conservative_regrid(ds, mask)
        ds = threshold_mask(ds, mask=mask, mask_cutoff=mask_cutoff)

    return ds<|MERGE_RESOLUTION|>--- conflicted
+++ resolved
@@ -481,11 +481,7 @@
     if isinstance(expected_period, str):
         time_freq["expected_period"] = expected_period
 
-<<<<<<< HEAD
-    for vv, offs in _iter_entry_key(d, m, "dimensions", key, p):
-=======
     for vv, offs in _iter_entry_key(d, m, "variables", key, p):
->>>>>>> f96121ab
         if offs:
             # Offset time by value of one time-step
             if offset is None and offset_meaning is None:
@@ -924,6 +920,7 @@
     ds = _ensure_correct_time(ds, project, metadata_definition)
     # TODO validate this is needed
     ds = _offset_time(ds, project, metadata_definition)
+    ds = _offset_time(ds, project, metadata_definition)
     ds = variable_conversion(ds, project, metadata_definition)
     ds = metadata_conversion(ds, project, metadata_definition)
 
