from __future__ import annotations

import datetime as dt
import logging.config
import multiprocessing as mp
import os
import shutil
from pathlib import Path
from typing import Any
from zoneinfo import ZoneInfo

import pandas as pd
import requests
import xarray as xr
from dask.diagnostics import ProgressBar
from numpy import inf, nan, unique

from miranda.convert._data_corrections import (
    dataset_conversion,
    load_json_data_mappings,
)
from miranda.scripting import LOGGING_CONFIG

logging.config.dictConfig(LOGGING_CONFIG)

q_flag_dict = {
    "ghcnd": {
        "D": "failed duplicate check",
        "G": "failed gap check",
        "I": "failed internal consistency check",
        "K": "failed streak/frequent-value check",
        "L": "failed check on length of multiday period",
        "M": "failed megaconsistency check",
        "N": "failed naught check",
        "O": "failed climatological outlier check",
        "R": "failed lagged range check",
        "S": "failed spatial consistency check",
        "T": "failed temporal consistency check",
        "W": "temperature too warm for snow",
        "X": "failed bounds check",
        "Z": "flagged as a result of an official Datzilla investigation",
    }
}


def chunk_list(lst, n):
    """Split list into chunks of size n."""
    for i in range(0, len(lst), n):
        yield lst[i : i + n]


def get_ghcn_raw(
    station_ids: list = None,
    stationtype: str = None,
    outfolder: Path = None,
    timeout: int = None,
    update_raw: bool = False,
) -> None:
    """Download raw GHCN data."""
    if station_ids is None:
        raise ValueError("station_ids must be provided")
    if stationtype is None:
        raise ValueError("stationtype must be provided")
    if outfolder is None:
        raise ValueError("outfolder must be provided")
    if timeout is None:
        timeout = 10

    outfolder.mkdir(parents=True, exist_ok=True)
    errors = []
    for station_id in station_ids:
        if stationtype == "daily":
            # url = f"https://www.ncei.noaa.gov/data/global-historical-climatology-network-daily/access/{station_id}.csv"
            url = f"https://noaa-ghcn-pds.s3.amazonaws.com/csv/by_station/{station_id}.csv"

            outfile = outfolder / f"{station_id}.csv"
            if outfile.exists() and not update_raw:
                continue
            try:
                logging.info(f"downloading {url}")
                with requests.get(url, timeout=(5, timeout)) as r:
                    r.raise_for_status()
                    with open(outfile.with_suffix(".tmp.csv"), "wb") as f:
                        f.write(r.content)
                shutil.move(outfile.with_suffix(".tmp.csv"), outfile)
            except:
                errors.append(station_id)
                logging.info(f"Failed to download {url} .. continuing")
                continue
    return errors


def create_ghcn_xarray(infolder: Path, varmeta: dict, statmeta: pd.DataFrame) -> None:
    """Create a Zarr dump of DWD climate summary data."""
    data = []
    statmeta
    for station_id in sorted(list(infolder.glob("*.csv"))):
        logging.info(f"reading {station_id.name}")
        df = pd.read_csv(station_id)
        df.columns = df.columns.str.lower()
        df.element = df.element.str.lower()
        # inull = df["q_flag"].isnull()
        # df["q_flag"] = df["q_flag"].astype(str)

        varlist = [k for k in varmeta.keys() if k in df.element.unique()]
        if varlist:

            # cntryid = [x[1].split(' ')[-1] for x in df['name'].str.split(', ')]
            # stateid = [x[1].split(' ')[0] for x in df['name'].str.split(', ')]
            # stat_name = [x[0] for x in df['name'].str.split(', ')]
            # df['stateid'] = stateid
            # df['cntryid'] = cntryid
            # df['station_name'] = stat_name

            df["time"] = pd.to_datetime(df["date"], format="%Y%m%d")
            df = df.set_index(["id", "time"])
            dslist = []
            for var in varlist:
                ds1 = df.loc[df.element == var].to_xarray()

                ds1 = ds1.rename({"data_value": var, "id": "station"})
                drop_vars = [
                    v for v in ds1.data_vars if v not in varlist and v not in ["q_flag"]
                ]
                ds1 = ds1.drop_vars(drop_vars)
                ds1 = ds1.rename(
                    {v: f"{var}_{v}" for v in ds1.data_vars if "flag" in v}
                )

                dslist.append(ds1)
            ds = xr.merge(dslist)

            del dslist
            df_stat = statmeta[statmeta.station_id == station_id.stem]
            if len(df_stat) != 1:
                raise ValueError(
                    f"expected a single station metadata for {station_id.stem}"
                )
            for cc in [c for c in df_stat.columns if c != "station_id"]:
                if cc not in ds.coords:
                    ds = ds.assign_coords(
                        {cc: xr.DataArray(df_stat[cc].values, coords=ds.station.coords)}
                    )
            for vv in ds.data_vars:
                if ds[vv].dtype == "float64":
                    ds[vv] = ds[vv].astype("float32")
                if "flag" in vv:
                    for tt in [inf, -inf]:
                        ds[vv] = ds[vv].where(ds[vv] != tt, nan)
                    ds[vv] = ds[vv].fillna("").astype("str")

            data.append(ds)
    if len(data) == 0:
        return None
    return xr.concat(data, dim="station")


def convert_ghcn_bychunks(
    project: str,
    working_folder: str | os.PathLike[str] | None = None,
    overwrite: bool = False,
    cfvariable_list: list | None = None,
    lon_bnds: list[float] | None = None,
    lat_bnds: list[float] | None = None,
    start_year: int | None = None,
    end_year: int | None = None,
    n_workers: int = 4,
    nstations: int = 100,
    update_raw: bool = False,
    delete_raw: bool = False,
) -> None:

    var_attrs = load_json_data_mappings(project=project)["variables"]
    if cfvariable_list:
        var_attrs = {
            v: var_attrs[v]
            for v in var_attrs
            if var_attrs[v]["_cf_variable_name"] in cfvariable_list
        }
    freq_dict = dict(h="hr", d="day")
    if project == "ghcnd":

        readme_url = "https://noaa-ghcn-pds.s3.amazonaws.com/readme.txt"

        outchunks = dict(time=(365 * 4) + 1, station=nstations)
        ctry_url = "https://noaa-ghcn-pds.s3.amazonaws.com/ghcnd-countries.txt"
        try:
            ctry_df = pd.read_fwf(ctry_url, widths=[2, 50])
        except:
            ctry_file = Path(__file__).parent.joinpath("data/ghcnd-countries.txt")
            ctry_df = pd.read_fwf(ctry_file, widths=[2, 50])

        ctry_df.columns = ["code", "name"]
        ctry_df = ctry_df.set_index("code")
        station_url = "https://noaa-ghcn-pds.s3.amazonaws.com/ghcnd-stations.txt"
        dtypes = {
            "station_id": str,
            "lat": float,
            "lon": float,
            "elevation": float,
            "state": str,
            "station_name": str,
            "gsn_flag": str,
            "hcn_flag": str,
            "wmo_id": str,
        }
        try:
            station_df = pd.read_fwf(
                station_url,
                widths=[11, 9, 10, 7, 3, 31, 4, 4, 6],
                names=[d for d in dtypes.keys()],
                converters=dtypes,
            )
        except:
            statfile = Path(__file__).parent.joinpath("data/ghcnd-stations.txt")
            station_df = pd.read_fwf(
                statfile,
                widths=[11, 9, 10, 7, 3, 31, 4, 4, 6],
                names=[d for d in dtypes.keys()],
                converters=dtypes,
            )

    elif project == "ghcnh":
        logging.info("ghcnh not implemented yet")
        exit()

    prj_dict = dict(ghcnd="daily", ghcnh="hourly")
    if isinstance(working_folder, str):
        working_folder = Path(working_folder).expanduser()
    working_folder.mkdir(parents=True, exist_ok=True)
    working_folder.joinpath("raw").mkdir(exist_ok=True)
    working_folder.joinpath("zarr").mkdir(exist_ok=True)

    bbox = None
    if lon_bnds and lat_bnds:
        bbx_mask = station_df["lat"].between(lat_bnds[0], lat_bnds[1]) & station_df[
            "lon"
        ].between(lon_bnds[0], lon_bnds[1])
    else:
        raise ValueError("latitude and longitude bounds must be provided")
    if end_year is not None:
        end_date = dt.datetime(end_year, 12, 31, 23, 59, 59, tzinfo=ZoneInfo("UTC"))
    else:
        end_date = dt.datetime.now().astimezone(ZoneInfo("UTC"))
    start_date = dt.datetime(start_year, 1, 1, 0, 0, 0, tzinfo=ZoneInfo("UTC"))

    # request = NoaaGhcnRequest(parameters=(prj_dict[project], "data"), start_date=start_date, end_date=end_date)
    station_df = station_df[bbx_mask]
    station_ids = station_df["station_id"].tolist()
    station_list = sorted(list(chunk_list(station_ids, nstations)))
    treated = []

    if update_raw:
        for folder in working_folder.joinpath("raw").iterdir():
            logging.info(f"deleting {folder}")
            shutil.rmtree(folder)
        for folder in working_folder.joinpath("zarr").iterdir():
            logging.info(f"deleting {folder}")
            shutil.rmtree(folder)

    for ii, ss in enumerate(station_list):

        ntry = 5
        while ntry > 0:
            errors = get_ghcn_raw(
                station_ids=ss,
                stationtype=prj_dict[project],
                outfolder=working_folder.joinpath("raw", str(ii)),
                update_raw=update_raw,
            )
            if len(errors) == 0:
                break
            else:
                ss = errors
                ntry -= 1
                logging.info(f"Retrying ntry={ntry}")

        infolders = [
            i
            for i in working_folder.joinpath("raw").iterdir()
            if i.is_dir() and i not in treated
        ]
        if len(infolders) >= n_workers or ii + 1 == len(station_list):

            jobs = []
            for infolder in infolders:

                var_attrs_new = {}
                for vv, meta in var_attrs.items():
                    cf_var = var_attrs[vv]["_cf_variable_name"]
                    outzarr = working_folder.joinpath(
                        "zarr", cf_var, f"{project}_{infolder.name}.zarr"
                    )
                    if not outzarr.exists() or overwrite:
                        var_attrs_new[vv] = meta
                if var_attrs_new:
                    dsall_vars = create_ghcn_xarray(
                        infolder=infolder, varmeta=var_attrs_new, statmeta=station_df
                    )
                    if dsall_vars is None:
                        continue
                    dsall_vars = dsall_vars.sel(
                        time=slice(str(start_date.year), str(end_date.year))
                    )
                    for kk, vv in var_attrs_new.items():
                        cf_var = var_attrs[kk]["_cf_variable_name"]
                        outzarr = working_folder.joinpath(
                            "zarr", cf_var, f"{project}_{infolder.name}.zarr"
                        )
                        if kk not in dsall_vars.data_vars:
                            continue
                        dsout = dsall_vars.drop_vars(
                            [v for v in dsall_vars.data_vars if not v.startswith(kk)]
                        )
                        allnull_stat = dsout[kk].isnull().sum(dim="time") == len(
                            dsout.time
                        )
                        dsout = dsout.sel(station=~allnull_stat)
                        dsout = make_monotonous_time(dsout, freq=prj_dict[project])

                        ds_corr = dataset_conversion(
                            dsout,
                            project=project,
                            add_version_hashes=False,
                            overwrite=overwrite,
                        )
                        ds_corr = ds_corr.rename({f"{kk}_q_flag": f"{cf_var}_q_flag"})
                        for vv in ds_corr.data_vars:
                            if ds_corr[vv].dtype == "float64":
                                ds_corr[vv] = ds_corr[vv].astype("float32")
                            if "flag" in vv:
                                for tt in [inf, -inf]:
                                    ds_corr[vv] = ds_corr[vv].where(
                                        ds_corr[vv] != tt, nan
                                    )
                                ds_corr[vv] = ds_corr[vv].fillna("").astype("str")
                                mask = None
<<<<<<< HEAD
                                for kk in q_flag_dict[project].keys():
=======
                                for kk in q_flag_dict["ghcnd"].keys():
>>>>>>> a99ee0ef
                                    if mask is None:
                                        mask = ds_corr[vv] == kk
                                    else:
                                        mask = (mask) | (ds_corr[vv] == kk)
                                ds_corr[vv] = ds_corr[vv].where(mask, "")

                        ds_corr[f"{cf_var}_q_flag"].attrs[
                            "long_name"
                        ] = f"Quality flag for {cf_var}"

                        desc_str = "; ".join(
                            [f"{k}:{v}" for k, v in q_flag_dict[project].items()]
                        )
                        desc_str = f"{desc_str}. See the readme file for information of quality flag (QFLAG1) codes : {readme_url}"

                        ds_corr[f"{cf_var}_q_flag"].attrs["description"] = desc_str

                        jobs.append((ds_corr, outzarr, outchunks))
                        if len(jobs) >= n_workers:
                            pool = mp.Pool(n_workers)
                            pool.starmap(write_zarr, jobs)
                            pool.close()
                            pool.join()
                            jobs = []

            if len(jobs) > 0:
                pool = mp.Pool(n_workers)
                pool.starmap(write_zarr, jobs)
                pool.close()
                pool.join()
                jobs = []
            if delete_raw:
                for infolder in infolders:
                    shutil.rmtree(infolder)
            treated.extend(infolders)


def make_monotonous_time(ds: xr.Dataset = None, freq: str = None):
    if freq == "daily":
        time1 = pd.date_range(ds.time[0].values, ds.time[-1].values, freq="D")
    elif freq == "hourly":
        time1 = pd.date_range(ds.time[0].values, ds.time[-1].values, freq="H")
    dsnew = xr.Dataset(coords=dict(time=time1, station=ds.station))
    for vv in ds.data_vars:
        dsnew[vv] = ds[vv]
    return dsnew


def write_zarr(
    ds: xr.Dataset = None,
    outzarr: Path = None,
    overwrite: bool = False,
    chunks: dict = None,
):
    if not outzarr.exists() or overwrite:
        with ProgressBar():
            ds.chunk(chunks).to_zarr(outzarr.with_suffix(".tmp.zarr"), mode="w")
        shutil.move(outzarr.with_suffix(".tmp.zarr"), outzarr)<|MERGE_RESOLUTION|>--- conflicted
+++ resolved
@@ -335,11 +335,7 @@
                                     )
                                 ds_corr[vv] = ds_corr[vv].fillna("").astype("str")
                                 mask = None
-<<<<<<< HEAD
                                 for kk in q_flag_dict[project].keys():
-=======
-                                for kk in q_flag_dict["ghcnd"].keys():
->>>>>>> a99ee0ef
                                     if mask is None:
                                         mask = ds_corr[vv] == kk
                                     else:
