--- conflicted
+++ resolved
@@ -25,9 +25,7 @@
 __version__ = "0.6.0-dev.7"
 
 
-<<<<<<< HEAD
 from . import (
-    archive,
     convert,
     cv,
     decode,
@@ -40,7 +38,4 @@
     validators,
     vocabularies,
 )
-=======
-from . import convert, cv, decode, io, scripting, structure, units, utils, validators
->>>>>>> 4f7227db
 from .storage import FileMeta, StorageState