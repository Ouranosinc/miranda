--- conflicted
+++ resolved
@@ -152,7 +152,6 @@
         return ds
     return None
 
-<<<<<<< HEAD
 def create_ghcn_xarray(in_files: list, variable_meta: dict, station_meta: pd.DataFrame, project: str) -> xr.Dataset | None:
     """
     Create a Zarr dump of DWD climate summary data.
@@ -199,8 +198,7 @@
     if len(data) == 0:
         return None
     return xr.concat(data, dim="station")
-=======
->>>>>>> c9f2c8bf
+
 
 def get_ghcn_raw(
     station_ids: list,
