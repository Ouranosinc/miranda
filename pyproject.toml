--- conflicted
+++ resolved
@@ -24,11 +24,6 @@
   "Natural Language :: English",
   "Operating System :: OS Independent",
   "Programming Language :: Python :: 3",
-<<<<<<< HEAD
-  "Programming Language :: Python :: 3.7",
-  "Programming Language :: Python :: 3.8",
-=======
->>>>>>> 8fb2ee77
   "Programming Language :: Python :: 3.9",
   "Programming Language :: Python :: 3.10",
   "Programming Language :: Python :: 3.11",
@@ -57,18 +52,10 @@
 [project.optional-dependencies]
 dev = [
   # Dev tools and testing
-<<<<<<< HEAD
-  "pip >=23.3.0",
-  "bump-my-version >=0.18.3",
-  "watchdog >=3.0.0",
-  "flake8 >=6.1.0",
-  "flake8-alphabetize >=0.0.21",
-=======
   "pip >=24.2.0",
   "bump-my-version >=0.26.0",
   "watchdog >=4.0.0",
   "flake8 >=7.1.1",
->>>>>>> 8fb2ee77
   "flake8-rst-docstrings >=0.3.0",
   "flit >=3.9.0,<4.0",
   "tox >=4.18.0",
@@ -135,11 +122,6 @@
 
 [tool.black]
 target-version = [
-<<<<<<< HEAD
-  "py37",
-  "py38",
-=======
->>>>>>> 8fb2ee77
   "py39",
   "py310",
   "py311",
@@ -240,15 +222,7 @@
   "docs/make.bat",
   "src/miranda",
   "tests/*.py",
-<<<<<<< HEAD
-  "tox.ini",
-  "src/miranda/convert/configs/*.json",
-  "src/miranda/preprocess/configs/*.csv",
-  "src/miranda/preprocess/configs/*.json",
-  "src/miranda/structure/data/*.yml"
-=======
   "tox.ini"
->>>>>>> 8fb2ee77
 ]
 exclude = [
   "*.py[co]",
@@ -268,22 +242,14 @@
 
 [tool.isort]
 profile = "black"
-<<<<<<< HEAD
-py_version = 37
-=======
 py_version = 39
->>>>>>> 8fb2ee77
 append_only = true
 add_imports = "from __future__ import annotations"
 skip = ["templates", "docs/conf.py"]
 
 [tool.mypy]
-<<<<<<< HEAD
-python_version = 3.7
-=======
 files = "."
 python_version = 3.9
->>>>>>> 8fb2ee77
 show_error_codes = true
 strict = true
 warn_no_return = true
@@ -336,10 +302,6 @@
 [tool.ruff]
 src = ["miranda"]
 line-length = 150
-<<<<<<< HEAD
-target-version = "py37"
-=======
->>>>>>> 8fb2ee77
 exclude = [
   ".eggs",
   ".git",
@@ -397,14 +359,9 @@
 max-complexity = 30
 
 [tool.ruff.lint.per-file-ignores]
-<<<<<<< HEAD
-"src/miranda/**/__init__.py" = ["F401", "F403"]
-"tests/**/*.py" = ["D100", "D101", "D102"]
-=======
 "docs/**" = ["E402"]
 "src/miranda/**/__init__.py" = ["F401", "F403"]
 "tests/**" = ["D100", "D101", "D102", "D103", "S101"]
->>>>>>> 8fb2ee77
 
 [tool.ruff.lint.pycodestyle]
 max-doc-length = 180
