import os
from datetime import date
from pathlib import Path

import pytest

import miranda.eccc._utils
from miranda import utils
from miranda.eccc._utils import daily_metadata, hourly_metadata


class TestWorkingDirectory:
    def test_different_directory(self):
        present_directory = Path.cwd()
        parent = present_directory.parent

        with utils.working_directory(parent) as location:
            assert location != present_directory
            assert Path.cwd() == parent
        assert Path.cwd() == present_directory


class TestEnvCanVariables:
    def test_hourly_cf_dictionaries(self):
        keys = [76, 77, 78, 80, 123, 262]

        codes = list()
        variables = dict()
        for key in keys:
<<<<<<< HEAD
            variables[key] = miranda.eccc._utils.cf_hourly_metadata(key)
=======
            variables[key] = hourly_metadata(key)
>>>>>>> 14cede08
            codes.append(variables[key]["standard_name"])
            if variables[key]["standard_name"] == "dry_bulb_temperature":
                assert variables[key]["add_offset"] == 273.15
            else:
                assert variables[key]["add_offset"] == 0
            assert variables[key]["missing_flags"] == "M"

        assert set(codes) == {
            "wind_speed_u2a",
            "atmospheric_pressure",
            "dry_bulb_temperature",
            "relative_humidity",
            "rainfall_amount",
            "precipitation_flux",
        }

    def test_daily_cf_dictionaries(self):
        keys = [
            1,
            2,
            3,
            10,
            11,
            12,
        ]

        codes = list()
        variables = dict()
        for key in keys:
<<<<<<< HEAD
            variables[key] = miranda.eccc._utils.cf_daily_metadata(key)
=======
            variables[key] = daily_metadata(key)
>>>>>>> 14cede08
            codes.append(variables[key]["standard_name"])
            if variables[key]["standard_name"].startswith("air_temperature"):
                assert variables[key]["add_offset"] == 273.15
            else:
                assert variables[key]["add_offset"] == 0
            assert variables[key]["missing_flags"] == "M"

        assert set(codes) == {
            "air_temperature",
            "air_temperature_maximum",
            "air_temperature_minimum",
            "precipitation_flux",
            "liquid_precipitation_flux",
            "solid_precipitation_flux",
        }


class TestCreationDate:
    def test_newly_created_file(self):
        filename = "testfile.txt"
        testfile = Path.cwd().joinpath(filename)

        with open(testfile.name, "w") as f:
            f.write(filename)

        assert utils.creation_date(testfile) == date.today()
        testfile.unlink()


class TestReadPrivileges:
    def test_allowed_folder(self):
        here = Path.cwd()
        allowed = utils.read_privileges(here)
        assert allowed

    def test_nonexistent_folder_strict(self):
        mythical_folder = Path("/here/there/everywhere")
        with pytest.raises(OSError):
            utils.read_privileges(mythical_folder, strict=True)

    @pytest.mark.skipif(os.name != "posix", reason="not Windows")
    def test_forbidden_folder_lax(self):
        root_folder = Path(Path.cwd().root).joinpath("root")
        allowed = utils.read_privileges(root_folder, strict=False)
        if os.getenv("CI"):
            assert not allowed
        else:
            assert allowed<|MERGE_RESOLUTION|>--- conflicted
+++ resolved
@@ -27,11 +27,7 @@
         codes = list()
         variables = dict()
         for key in keys:
-<<<<<<< HEAD
-            variables[key] = miranda.eccc._utils.cf_hourly_metadata(key)
-=======
             variables[key] = hourly_metadata(key)
->>>>>>> 14cede08
             codes.append(variables[key]["standard_name"])
             if variables[key]["standard_name"] == "dry_bulb_temperature":
                 assert variables[key]["add_offset"] == 273.15
@@ -61,11 +57,7 @@
         codes = list()
         variables = dict()
         for key in keys:
-<<<<<<< HEAD
-            variables[key] = miranda.eccc._utils.cf_daily_metadata(key)
-=======
             variables[key] = daily_metadata(key)
->>>>>>> 14cede08
             codes.append(variables[key]["standard_name"])
             if variables[key]["standard_name"].startswith("air_temperature"):
                 assert variables[key]["add_offset"] == 273.15
