default_language_version:
    python: python3

repos:
  - repo: https://github.com/asottile/pyupgrade
    rev: v3.15.0
    hooks:
      - id: pyupgrade
        args: [ '--py37-plus' ]
  - repo: https://github.com/pre-commit/pre-commit-hooks
    rev: v4.5.0
    hooks:
      - id: trailing-whitespace
      - id: end-of-file-fixer
      - id: check-json
      - id: pretty-format-json
        args: [ '--autofix', '--no-ensure-ascii', '--no-sort-keys' ]
      - id: check-toml
      - id: check-yaml
        args: [ '--allow-multiple-documents' ]
      - id: debug-statements
  - repo: https://github.com/pappasam/toml-sort
    rev: v0.23.1
    hooks:
      - id: toml-sort-fix
<<<<<<< HEAD
  - repo: https://github.com/adrienverge/yamllint.git
    rev: v1.33.0
=======
  - repo: https://github.com/pre-commit/pygrep-hooks
    rev: v1.10.0
>>>>>>> 21b4014e
    hooks:
#      - id: python-check-blanket-noqa
      - id: python-no-eval
      - id: python-no-log-warn
      - id: python-use-type-annotations
      - id: rst-inline-touching-normal
  - repo: https://github.com/psf/black-pre-commit-mirror
<<<<<<< HEAD
    rev: 23.12.1
=======
    rev: 24.2.0
>>>>>>> 21b4014e
    hooks:
      - id: black
        exclude: ^docs/
  - repo: https://github.com/PyCQA/isort
    rev: 5.13.2
    hooks:
      - id: isort
  - repo: https://github.com/astral-sh/ruff-pre-commit
    rev: v0.1.14
    hooks:
      - id: ruff
  - repo: https://github.com/pycqa/flake8
    rev: 7.0.0
    hooks:
      - id: flake8
        additional_dependencies: [ 'flake8-alphabetize', 'flake8-rst-docstrings' ]
        args: [ '--config=.flake8' ]
  - repo: https://github.com/keewis/blackdoc
    rev: v0.3.9
    hooks:
      - id: blackdoc
        additional_dependencies: [ 'black==24.2.0' ]
  - repo: https://github.com/adrienverge/yamllint.git
    rev: v1.33.0
    hooks:
      - id: yamllint
        args: [ '--config-file=.yamllint.yaml' ]
  - repo: https://github.com/Yelp/detect-secrets
    rev: v1.4.0
    hooks:
      - id: detect-secrets
        args: [ '--baseline=.secrets.baseline' ]
  - repo: https://github.com/python-jsonschema/check-jsonschema
    rev: 0.27.3
    hooks:
      - id: check-github-workflows
      - id: check-readthedocs
  - repo: meta
    hooks:
      - id: check-hooks-apply
      - id: check-useless-excludes

ci:
  autofix_commit_msg: |
        [pre-commit.ci] auto fixes from pre-commit.com hooks

        for more information, see https://pre-commit.ci
  autofix_prs: true
  autoupdate_branch: ''
  autoupdate_commit_msg: '[pre-commit.ci] pre-commit autoupdate'
  autoupdate_schedule: quarterly
  skip: []
  submodules: false<|MERGE_RESOLUTION|>--- conflicted
+++ resolved
@@ -23,13 +23,8 @@
     rev: v0.23.1
     hooks:
       - id: toml-sort-fix
-<<<<<<< HEAD
-  - repo: https://github.com/adrienverge/yamllint.git
-    rev: v1.33.0
-=======
   - repo: https://github.com/pre-commit/pygrep-hooks
     rev: v1.10.0
->>>>>>> 21b4014e
     hooks:
 #      - id: python-check-blanket-noqa
       - id: python-no-eval
@@ -37,11 +32,7 @@
       - id: python-use-type-annotations
       - id: rst-inline-touching-normal
   - repo: https://github.com/psf/black-pre-commit-mirror
-<<<<<<< HEAD
-    rev: 23.12.1
-=======
     rev: 24.2.0
->>>>>>> 21b4014e
     hooks:
       - id: black
         exclude: ^docs/
