default_language_version:
    python: python3.8

repos:
-   repo: https://github.com/pre-commit/pre-commit-hooks
    rev: v3.3.0
    hooks:
    -   id: trailing-whitespace
        language_version: python3
    -   id: end-of-file-fixer
        language_version: python3
    -   id: check-yaml
        language_version: python3
    -   id: debug-statements
        language_version: python3
-   repo: https://github.com/ambv/black
    rev: 20.8b1
    hooks:
    -   id: black
        language_version: python3
<<<<<<< HEAD
        args: ['--target-version', 'py35']
-   repo: https://github.com/timothycrosley/isort
    rev: 5.0.7
    hooks:
    -   id: isort
        language_version: python3
        args: ['--profile', 'black']
=======
        args: ['--target-version', 'py36']
>>>>>>> 1808dd7d
-   repo: https://github.com/pycqa/flake8
    rev: 3.8.4
    hooks:
    -   id: flake8
        language_version: python3
        args: ['--config=setup.cfg']
-   repo: https://github.com/pre-commit/mirrors-autopep8
    rev: v1.5.4
    hooks:
    -   id: autopep8
        args: ['--global-config=setup.cfg','--in-place']
-   repo: https://github.com/asottile/pyupgrade
    rev: v2.7.3
    hooks:
    -   id: pyupgrade
        language_version: python3
-   repo: https://github.com/timothycrosley/isort
    rev: 5.6.4
    hooks:
    -   id: isort
        language_version: python3
        args: ['--profile', 'black']
-   repo: https://github.com/pycqa/pydocstyle
    rev: 5.1.1
    hooks:
    -   id: pydocstyle
        language_version: python3
        args: ['--convention=numpy', '--match="(?!test_).*\.py"']
-   repo: meta
    hooks:
    -   id: check-hooks-apply
    -   id: check-useless-excludes<|MERGE_RESOLUTION|>--- conflicted
+++ resolved
@@ -18,17 +18,7 @@
     hooks:
     -   id: black
         language_version: python3
-<<<<<<< HEAD
-        args: ['--target-version', 'py35']
--   repo: https://github.com/timothycrosley/isort
-    rev: 5.0.7
-    hooks:
-    -   id: isort
-        language_version: python3
-        args: ['--profile', 'black']
-=======
         args: ['--target-version', 'py36']
->>>>>>> 1808dd7d
 -   repo: https://github.com/pycqa/flake8
     rev: 3.8.4
     hooks:
