--- conflicted
+++ resolved
@@ -41,11 +41,7 @@
     hooks:
       - id: isort
   - repo: https://github.com/astral-sh/ruff-pre-commit
-<<<<<<< HEAD
-    rev: v0.8.2
-=======
     rev: v0.9.9
->>>>>>> 4f7227db
     hooks:
       - id: ruff
         args: [ '--fix' ]
