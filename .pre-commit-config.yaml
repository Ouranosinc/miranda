--- conflicted
+++ resolved
@@ -3,7 +3,7 @@
 
 repos:
   - repo: https://github.com/asottile/pyupgrade
-    rev: v3.4.0
+    rev: v3.6.0
     hooks:
       - id: pyupgrade
         args: [ '--py37-plus' ]
@@ -34,14 +34,9 @@
     rev: 23.3.0
     hooks:
       - id: black
-<<<<<<< HEAD
+        args: [ '--target-version=py37' ]
   - repo: https://github.com/pycqa/flake8
     rev: 6.0.0
-=======
-        args: [ '--target-version=py37' ]
-  - repo: https://github.com/asottile/pyupgrade
-    rev: v3.6.0
->>>>>>> 05902247
     hooks:
       - id: flake8
         args: [ '--config=setup.cfg' ]
