--- conflicted
+++ resolved
@@ -1,11 +1,3 @@
 """Environment and Climate Change Canada specialized conversion module."""
-<<<<<<< HEAD
-from __future__ import annotations
-=======
 
-from __future__ import annotations
-
-from ._homogenized import *
-from ._raw import *
-from ._summaries import *
->>>>>>> e1aa002c
+from __future__ import annotations