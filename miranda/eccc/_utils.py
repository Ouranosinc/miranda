import logging.config
<<<<<<< HEAD

=======
>>>>>>> 22612000
from datetime import datetime as dt
from typing import Dict, List, Tuple, Union

from miranda.scripting import LOGGING_CONFIG

__all__ = ["cf_hourly_metadata", "cf_daily_metadata", "ahccd_metadata"]

<<<<<<< HEAD
__all__ = ["ahccd_metadata", "daily_metadata", "hourly_metadata"]


def hourly_metadata(variable_code: Union[int, str]) -> Dict[str, Union[int, float]]:
=======
logging.config.dictConfig(LOGGING_CONFIG)


def cf_hourly_metadata(variable_code: Union[int, str]) -> Dict[str, Union[int, float]]:
>>>>>>> 22612000
    """

    Parameters
    ----------
    variable_code: Union[int, str]

    Returns
    -------
    dict
    """
    ec_hourly_variables = {
        "061": {
            "nc_units": "W m-2 h-1",
            "scale_factor": 1e6 / (60 * 60),
            "add_offset": 0,
            "long_name": "RF1 Global Solar Radiation",
            "standard_name": "solar_radiation_flux",
            "nc_name": "rf1_radiation",
        },
        "071": {
            "nc_units": "m",
            "scale_factor": 30,
            "add_offset": 0,
            "long_name": "Ceiling height of lowest layer of clouds",
            "standard_name": "ceiling_cloud_height",
            "nc_name": "ceiling_hgt",
        },
        "072": {
            "nc_units": "m",
            "scale_factor": 100,
            "add_offset": 0,
            "long_name": "Visibility",
            "standard_name": "visibility_in_air",
            "nc_name": "visibility",
        },
        "073": {
            "nc_units": "Pa",
            "scale_factor": 10,
            "add_offset": 0,
            "long_name": "Sea Level Pressure",
            "standard_name": "air_pressure_at_mean_sea_level",
            "nc_name": "psl",
        },
        "074": {
            "nc_units": "K",
            "scale_factor": 0.1,
            "add_offset": 273.15,
            "long_name": "Dew Point Temperature",
            "standard_name": "dew_point_temperature",
            "nc_name": "tds",
        },
        "075": {
            "nc_units": "degree",
            "scale_factor": 10,
            "add_offset": 0,
            "long_name": "Wind Direction at 2 m (U2A Anemometer) (16 pts)",
            "standard_name": "wind_direction_u2a",
            "nc_name": "wind_dir_u2a_16",
        },
        "076": {
            "nc_units": "m s-1",
            "scale_factor": 0.277777778,
            "add_offset": 0,
            "long_name": "Wind Speed (U2A Anemometer)",
            "standard_name": "wind_speed_u2a",
            "nc_name": "wind_speed_u2a",
        },
        "077": {
            "nc_units": "Pa",
            "scale_factor": 10,
            "add_offset": 0,
            "long_name": "Station Pressure",
            "standard_name": "atmospheric_pressure",
            "nc_name": "pressure",
        },
        "078": {
            "nc_units": "K",
            "scale_factor": 0.1,
            "add_offset": 273.15,
            "long_name": "Dry Bulb Temperature",
            "standard_name": "dry_bulb_temperature",
            "nc_name": "tas_dry",
        },
        "079": {
            "nc_units": "K",
            "scale_factor": 0.1,
            "add_offset": 273.15,
            "long_name": "Wet Bulb temperature",
            "standard_name": "wet_bulb_temperature",
            "nc_name": "tas_wet",
        },
        "080": {
            "nc_units": "%",
            "scale_factor": 1,
            "add_offset": 0,
            "long_name": "Relative Humidity",
            "standard_name": "relative_humidity",
            "nc_name": "hur",
        },
        "081": {
            "nc_units": "%",
            "scale_factor": 10,
            "add_offset": 0,
            "long_name": "Total Cloud Opacity",
            "standard_name": "cloud_albedo",
            "nc_name": "clo",
        },
        "082": {
            "nc_units": "%",
            "scale_factor": 10,
            "add_offset": 0,
            "long_name": "Total Cloud Amount",
            "standard_name": "cloud_area_fraction",
            "nc_name": "clt",
        },
        "089": {
            "nc_units": "1",
            "scale_factor": 1,
            "add_offset": 0,
            "long_name": "Freezing Rain",
            "standard_name": "freezing_rain",
            "nc_name": "freeze_rain",
        },
        "094": {
            "nc_units": "1",
            "scale_factor": 1,
            "add_offset": 0,
            "long_name": "Ice Pellets",
            "standard_name": "ice_pellet_presence",
            "nc_name": "ice_pellets",
        },
        "107": {
            "nc_units": "%",
            "scale_factor": 10,
            "add_offset": 0,
            "long_name": "Lowest cloud layer opacity",
            "standard_name": "low_type_cloud_opacity_fraction",
            "nc_name": "cloud_opac",
        },
        "108": {
            "nc_units": "%",
            "scale_factor": 10,
            "add_offset": 0,
            "long_name": "Lowest cloud layer amount or condition",
            "standard_name": "low_type_cloud_area_fraction",
            "nc_name": "cloud_frac",
        },
        "109": {
            "nc_units": "1",
            "scale_factor": 1,
            "add_offset": 0,
            "long_name": "Lowest cloud layer type",
            "standard_name": "low_type_cloud_type",
            "nc_name": "low_cloud_type",
        },
        "110": {
            "nc_units": "m",
            "scale_factor": 30,
            "add_offset": 0,
            "long_name": "Lowest cloud layer height",
            "standard_name": "low_type_cloud_height",
            "nc_name": "low_cloud_hgt",
        },
        "123": {
            "nc_units": "kg m-2 s-1",
            "scale_factor": 0.1,
            "add_offset": 0,
            "long_name": "Total Rainfall",
            "standard_name": "rainfall_flux",
            "nc_name": "rainfall",
        },
        "133": {
            "nc_units": "s",
            "scale_factor": 3600,
            "add_offset": 0,
            "long_name": "Sunshine",
            "standard_name": "duration_of_sunshine",
            "nc_name": "sun",
        },
        "156": {
            "nc_units": "degree",
            "scale_factor": 10,
            "add_offset": 0,
            "long_name": "Wind Direction at 2 m (U2A Anemometer) (36 pts)",
            "standard_name": "wind_direction_u2a",
            "nc_name": "wind_dir_u2a_36",
        },
        "262": {
            "nc_units": "kg m-2 s-1",
            "scale_factor": 0.1,
            "add_offset": 0,
            "long_name": "Total Precipitation (minutes 00-60)",
            "standard_name": "precipitation_flux",
            "nc_name": "precipitation",
        },
        "263": {
            "nc_units": "kg m-2 s-1",
            "scale_factor": 0.1,
            "add_offset": 0,
            "long_name": "Total Precipitation (minutes 00-15)",
            "standard_name": "precipitation_flux",
            "nc_name": "precipitation_q1",
        },
        "264": {
            "nc_units": "kg m-2 s-1",
            "scale_factor": 0.1,
            "add_offset": 0,
            "long_name": "Total Precipitation (minutes 15-30)",
            "standard_name": "precipitation_flux",
            "nc_name": "precipitation_q2",
        },
        "265": {
            "nc_units": "kg m-2 s-1",
            "scale_factor": 0.1,
            "add_offset": 0,
            "long_name": "Total Precipitation (minutes 30-45)",
            "standard_name": "precipitation_flux",
            "nc_name": "precipitation_q3",
        },
        "266": {
            "nc_units": "kg m-2 s-1",
            "scale_factor": 0.1,
            "add_offset": 0,
            "long_name": "Total Precipitation (minutes 45-60)",
            "standard_name": "precipitation_flux",
            "nc_name": "precipitation_q4",
        },
        "267": {
            "nc_units": "kg m-2",
            "scale_factor": 0.1,
            "add_offset": 0,
            "long_name": "Precipitation Gauge Weight per Unit Area (at minute 15)",
            "standard_name": "precipitation_amount",
            "nc_name": "precipitation_weight_q1",
        },
        "268": {
            "nc_units": "kg m-2",
            "scale_factor": 0.1,
            "add_offset": 0,
            "long_name": "Precipitation Gauge Weight per Unit Area (at minute 30)",
            "standard_name": "precipitation_amount",
            "nc_name": "precipitation_weight_q2",
        },
        "269": {
            "nc_units": "kg m-2",
            "scale_factor": 0.1,
            "add_offset": 0,
            "long_name": "Precipitation Gauge Weight per Unit Area (at minute 45)",
            "standard_name": "precipitation_amount",
            "nc_name": "precipitation_weight_q3",
        },
        "270": {
            "nc_units": "kg m-2",
            "scale_factor": 0.1,
            "add_offset": 0,
            "long_name": "Precipitation Gauge Weight per Unit Area (at minute 60)",
            "standard_name": "precipitation_amount",
            "nc_name": "precipitation_weight_q4",
        },
        "271": {
            "nc_units": "m s-1",
            "scale_factor": 0.02777778,
            "add_offset": 0,
            "long_name": "Wind Speed at 2 m (minutes 00-15)",
            "standard_name": "wind_speed",
            "nc_name": "wind_speed_q1",
        },
        "272": {
            "nc_units": "m s-1",
            "scale_factor": 0.02777778,
            "add_offset": 0,
            "long_name": "Wind Speed at 2 m (minutes 15-30)",
            "standard_name": "wind_speed",
            "nc_name": "wind_speed_q2",
        },
        "273": {
            "nc_units": "m s-1",
            "scale_factor": 0.02777778,
            "add_offset": 0,
            "long_name": "Wind Speed at 2 m (minutes 30-45)",
            "standard_name": "wind_speed",
            "nc_name": "wind_speed_q3",
        },
        "274": {
            "nc_units": "m s-1",
            "scale_factor": 0.02777778,
            "add_offset": 0,
            "long_name": "Wind Speed at 2 m (minutes 45-60)",
            "standard_name": "wind_speed",
            "nc_name": "wind_speed_q4",
        },
        "275": {
            "nc_units": "m",
            "scale_factor": 0.01,
            "add_offset": 0,
            "long_name": "Snow Depth (at minute 60)",
            "standard_name": "surface_snow_thickness",
            "nc_name": "snd_q4",
        },
        "276": {
            "nc_units": "m",
            "scale_factor": 0.01,
            "add_offset": 0,
            "long_name": "Snow Depth (at minute 15)",
            "standard_name": "surface_snow_thickness",
            "nc_name": "snd_q1",
        },
        "277": {
            "nc_units": "m",
            "scale_factor": 0.01,
            "add_offset": 0,
            "long_name": "Snow Depth (at minute 30)",
            "standard_name": "surface_snow_thickness",
            "nc_name": "snd_q2",
        },
        "278": {
            "nc_units": "m",
            "scale_factor": 0.01,
            "add_offset": 0,
            "long_name": "Snow Depth (at minute 45)",
            "standard_name": "surface_snow_thickness",
            "nc_name": "snd_q3",
        },
        "279": {
            "nc_units": "degree",
            "scale_factor": 1,
            "add_offset": 0,
            "long_name": "Wind Direction at 2 m (minutes 50-60)",
            "standard_name": "wind_direction",
            "nc_name": "wind_dir",
        },
        "280": {
            "nc_units": "m s-1",
            "scale_factor": 0.02777778,
            "add_offset": 0,
            "long_name": "Wind Speed at 2 m (minutes 50-60)",
            "standard_name": "wind_speed",
            "nc_name": "wind_speed",
        },
    }
    code = str(variable_code).zfill(3)
    if code in ["061"]:
        raise NotImplementedError()
    try:
        variable = ec_hourly_variables[code]
        variable["missing_flags"] = "M"
        variable["least_significant_digit"] = ""
    except KeyError:
        logging.error("Hourly variable `{}` not supported.".format(code))
        raise
    return variable


<<<<<<< HEAD
def daily_metadata(variable_code: Union[int, str]) -> Dict[str, Union[int, float]]:
=======
def cf_daily_metadata(variable_code: Union[int, str]) -> Dict[str, Union[int, float]]:
>>>>>>> 22612000
    """

    Parameters
    ----------
    variable_code: Union[int, str]

    Returns
    -------
    dict
    """
    ec_daily_variables = {
        "001": {
            "nc_units": "K",
            "scale_factor": 0.1,
            "add_offset": 273.15,
            "long_name": "Daily Maximum Temperature",
            "standard_name": "air_temperature_maximum",
            "nc_name": "tasmax",
        },
        "002": {
            "nc_units": "K",
            "scale_factor": 0.1,
            "add_offset": 273.15,
            "long_name": "Daily Minimum Temperature",
            "standard_name": "air_temperature_minimum",
            "nc_name": "tasmin",
        },
        "003": {
            "nc_units": "K",
            "scale_factor": 0.1,
            "add_offset": 273.15,
            "long_name": "Daily Mean Temperature",
            "standard_name": "air_temperature",
            "nc_name": "tas",
        },
        "010": {
            "nc_units": "mm",
            "scale_factor": 0.1,
            "add_offset": 0,
            "long_name": "Daily Total Rainfall",
<<<<<<< HEAD
            "standard_name": "liquid_precipitation_flux",
=======
            "standard_name": "liquid_precipitation_amount",
>>>>>>> 22612000
            "nc_name": "prlptot",
        },
        "011": {
            "nc_units": "cm",
            "scale_factor": 0.1,
            "add_offset": 0,
            "long_name": "Daily Total Snowfall",
<<<<<<< HEAD
            "standard_name": "solid_precipitation_flux",
=======
            "standard_name": "solid_precipitation_amount",
>>>>>>> 22612000
            "nc_name": "prsntot",
        },
        "012": {
            "nc_units": "mm",
            "scale_factor": 0.1,
            "add_offset": 0,
            "long_name": "Daily Total Precipitation",
<<<<<<< HEAD
            "standard_name": "precipitation_flux",
=======
            "standard_name": "precipitation_amount",
>>>>>>> 22612000
            "nc_name": "prcptot",
        },
        "013": {
            "nc_units": "m",
            "scale_factor": 0.01,
            "add_offset": 0,
            "long_name": "Snow on the Ground",
            "standard_name": "surface_snow_thickness",
            "nc_name": "sndtot",
        },
        "014": {
            "nc_units": "1",
            "scale_factor": 1,
            "add_offset": 0,
            "long_name": "Thunderstorms",
            "standard_name": "thunderstorm_presence",
            "nc_name": "thunder",
        },
        "015": {
            "nc_units": "1",
            "scale_factor": 1,
            "add_offset": 0,
            "long_name": "Freezing rain or drizzle",
            "standard_name": "freeze_rain_drizzle_presence",
            "nc_name": "freezing_rain_drizzle",
        },
        "016": {
            "nc_units": "1",
            "scale_factor": 1,
            "add_offset": 0,
            "long_name": "Hail",
            "standard_name": "hail_presence",
            "nc_name": "hail",
        },
        "017": {
            "nc_units": "1",
            "scale_factor": 1,
            "add_offset": 0,
            "long_name": "Fog or Ice Fog",
            "standard_name": "fog_ice_fog_presence",
            "nc_name": "fog_ice_fog",
        },
        "018": {
            "nc_units": "1",
            "scale_factor": 1,
            "add_offset": 0,
            "long_name": "Smoke or Haze",
            "standard_name": "smoke_haze_presence",
            "nc_name": "smoke_haze",
        },
        "019": {
            "nc_units": "1",
            "scale_factor": 1,
            "add_offset": 0,
            "long_name": "Blowing Dust or Sand",
            "standard_name": "blowing_dust_sand_presence",
            "nc_name": "blowing_dust_sand",
        },
        "020": {
            "nc_units": "1",
            "scale_factor": 1,
            "add_offset": 0,
            "long_name": "Blowing snow",
            "standard_name": "blowing_snow_presence",
            "nc_name": "blow_snow",
        },
        "021": {
            "nc_units": "1",
            "scale_factor": 1,
            "add_offset": 0,
            "long_name": "Wind speed >= 28 Knots",
            "standard_name": "wind_exceeding_28_knots",
            "nc_name": "wind_gt_28kt",
        },
        "022": {
            "nc_units": "1",
            "scale_factor": 1,
            "add_offset": 0,
            "long_name": "Wind speed >= 34 Knots",
            "standard_name": "wind_exceeding_34_knots",
            "nc_name": "wind_gt_34kt",
        },
        "023": {
            "nc_units": "degree",
            "scale_factor": 10,
            "add_offset": 0,
            "long_name": "Direction of extreme gust (16 pts) to December 1976",
            "standard_name": "wind_to_direction",
            "nc_name": "gust_dir",
        },
        "024": {
            "nc_units": "m s-1",
            "scale_factor": 0.2777778,
            "add_offset": 0,
            "long_name": "Speed of extreme gust",
            "standard_name": "wind_speed_of_gust",
            "nc_name": "gust_speed",
        },
        "025": {
            "nc_units": "h",
            "scale_factor": 1,
            "add_offset": 0,
            "long_name": "UTC hour of extreme gust",
            "standard_name": "hour_of_extreme_gust",
            "nc_name": "gust_hour",
        },
    }
    code = str(variable_code).zfill(3)
    try:
        variable = ec_daily_variables[code]
        variable["missing_flags"] = "M"
        variable["least_significant_digit"] = ""
    except KeyError:
        logging.error("Daily variable `{}` not supported.".format(code))
        raise
    return variable


def ahccd_metadata(
    code: str, gen: int
) -> (Dict[str, Union[str, float]], Dict, List[Tuple[int, int]], int):
    """

    Parameters
    ----------
    code: {"dx", "dn", "dm", "dt", "ds", "dr"}
    gen: {1, 2, 3}

    Returns
    -------
    Dict[str, Union[str, float]], Dict, List[Tuple[int, int]], int
    """
    generation = {1: "First", 2: "Second", 3: "Third"}.get(gen)

    ec_ahccd_attrs = dict(
        dx=dict(
            variable="tasmax",
            units="deg C",
            standard_name="air_temperature",
            long_name="Near-Surface Maximum Daily Air Temperature",
            comment=f"ECCC {generation} Generation of Adjusted and Homogenized Temperature Data",
        ),
        dn=dict(
            variable="tasmin",
            units="deg C",
            standard_name="air_temperature",
            long_name="Near-Surface Minimum Daily Air Temperature",
            comment=f"ECCC {generation} Generation of Adjusted and Homogenized Temperature Data",
        ),
        dm=dict(
            variable="tas",
            units="deg C",
            standard_name="air_temperature",
            long_name="Near-Surface Daily Mean Air Temperature",
            comment=f"ECCC {generation} Generation of Adjusted and Homogenized Temperature Data",
        ),
        dt=dict(
            variable="pr",
            units="mm day-1",
            standard_name="precipitation_flux",
            long_name="Daily Total Precipitation",
            comment=f"ECCC {generation} Generation of Adjusted and Homogenized Precipitation Data",
        ),
        ds=dict(
            variable="prsn",
            units="mm day-1",
            standard_name="snowfall_flux",
            long_name="Daily Snowfall",
            comment=f"ECCC {generation} Generation of Adjusted and Homogenized Precipitation Data",
        ),
        dr=dict(
            variable="prlp",
            units="mm day-1",
            standard_name="rainfall_flux",
            long_name="Daily Rainfall",
            comment=f"ECCC {generation} Generation of Adjusted and Homogenized Precipitation Data",
        ),
    )
    try:
        variable = ec_ahccd_attrs[code]
        variable["missing_flags"] = "M"
        if variable["variable"].startswith("tas"):
            variable["NaN_value"] = -9999.9
            column_names = [
                "No",
                "StnId",
                "Station name",
                "Prov",
                "FromYear",
                "FromMonth",
                "ToYear",
                "ToMonth",
                "%Miss",
                "Lat(deg)",
                "Long(deg)",
                "Elev(m)",
                "Joined",
                "RCS",
            ]
            column_spaces = [(0, 5), (5, 6), (6, 8), (8, 9)]
            ii = 9
            for i in range(1, 32):
                column_spaces.append((ii, ii + 7))
                ii += 7
                column_spaces.append((ii, ii + 1))
                ii += 1
            header_row = 3

        elif variable["variable"].startswith("pr"):
            variable["NaN_value"] = -9999.99
            column_names = [
                "Prov",
                "Station name",
                "stnid",
                "beg yr",
                "beg mon",
                "end yr",
                "end mon",
                "lat (deg)",
                "long (deg)",
                "elev (m)",
                "stns joined",
            ]
            column_spaces = [(0, 4), (4, 5), (5, 7), (7, 8)]
            ii = 8
            for i in range(1, 32):
                column_spaces.append((ii, ii + 8))
                ii += 8
                column_spaces.append((ii, ii + 1))
                ii += 1
            header_row = 0

        else:
            raise KeyError

        column_names = {
            col.lower()
            .split("(")[0]
            .replace("%", "pct_")
            .strip()
            .replace(" ", "_"): col
            for col in list(column_names)
        }

        if gen == 3:
<<<<<<< HEAD
            _citation = (
                "Vincent, L.A., M.M. Hartwell and X.L. Wang, 2020: A Third Generation of Homogenized "
                "Temperature for Trend Analysis and Monitoring Changes in Canada’s Climate. "
                "Atmosphere-Ocean. https://doi.org/10.1080/07055900.2020.1765728"
            )
        elif gen == 2:
            _citation = (
                "Mekis, É and L.A. Vincent, 2011: An overview of the second generation adjusted daily "
                "precipitation dataset for trend analysis in Canada. Atmosphere-Ocean 49(2), "
                "163-177 doi:10.1080/07055900.2011.583910"
            )
=======
            _citation = "Vincent, L.A., M.M. Hartwell and X.L. Wang, 2020: A Third Generation of Homogenized "
            "Temperature for Trend Analysis and Monitoring Changes in Canada’s Climate. "
            "Atmosphere-Ocean. https://doi.org/10.1080/07055900.2020.1765728"
        elif gen == 2:
            _citation = "Mekis, É and L.A. Vincent, 2011: An overview of the second generation adjusted daily "
            "precipitation dataset for trend analysis in Canada. Atmosphere-Ocean 49(2), "
            "163-177 doi:10.1080/07055900.2011.583910"
>>>>>>> 22612000
        else:
            msg = f"Generation '{gen}' not supported."
            raise NotImplementedError(msg)

        global_attrs = dict(
            title=f"{generation} Generation of Homogenized Daily {variable['variable']} "
            "for Canada (Updated to December 2019)",
            history=f"{dt.today().strftime('%Y-%m-%d')}: Convert from original format to NetCDF",
            type="station_obs",
            institute="Environment and Climate Change Canada",
            institute_id="ECCC",
            dataset_id=f"AHCCD_gen{gen}_day_{variable['variable']}",
            frequency="day",
            licence_type="permissive",
            licence="https:/open.canada.ca/en/open-government-licence-canada",
            citation=_citation,
        )

    except KeyError as e:
        msg = f"AHCCD variable '{code}' or generation '{gen}' not supported."
        logging.error(msg)
        raise NotImplementedError(msg) from e

    return variable, column_names, column_spaces, header_row, global_attrs<|MERGE_RESOLUTION|>--- conflicted
+++ resolved
@@ -1,8 +1,4 @@
 import logging.config
-<<<<<<< HEAD
-
-=======
->>>>>>> 22612000
 from datetime import datetime as dt
 from typing import Dict, List, Tuple, Union
 
@@ -10,17 +6,10 @@
 
 __all__ = ["cf_hourly_metadata", "cf_daily_metadata", "ahccd_metadata"]
 
-<<<<<<< HEAD
-__all__ = ["ahccd_metadata", "daily_metadata", "hourly_metadata"]
-
-
-def hourly_metadata(variable_code: Union[int, str]) -> Dict[str, Union[int, float]]:
-=======
 logging.config.dictConfig(LOGGING_CONFIG)
 
 
 def cf_hourly_metadata(variable_code: Union[int, str]) -> Dict[str, Union[int, float]]:
->>>>>>> 22612000
     """
 
     Parameters
@@ -374,11 +363,7 @@
     return variable
 
 
-<<<<<<< HEAD
-def daily_metadata(variable_code: Union[int, str]) -> Dict[str, Union[int, float]]:
-=======
 def cf_daily_metadata(variable_code: Union[int, str]) -> Dict[str, Union[int, float]]:
->>>>>>> 22612000
     """
 
     Parameters
@@ -419,11 +404,7 @@
             "scale_factor": 0.1,
             "add_offset": 0,
             "long_name": "Daily Total Rainfall",
-<<<<<<< HEAD
-            "standard_name": "liquid_precipitation_flux",
-=======
             "standard_name": "liquid_precipitation_amount",
->>>>>>> 22612000
             "nc_name": "prlptot",
         },
         "011": {
@@ -431,11 +412,7 @@
             "scale_factor": 0.1,
             "add_offset": 0,
             "long_name": "Daily Total Snowfall",
-<<<<<<< HEAD
-            "standard_name": "solid_precipitation_flux",
-=======
             "standard_name": "solid_precipitation_amount",
->>>>>>> 22612000
             "nc_name": "prsntot",
         },
         "012": {
@@ -443,11 +420,7 @@
             "scale_factor": 0.1,
             "add_offset": 0,
             "long_name": "Daily Total Precipitation",
-<<<<<<< HEAD
-            "standard_name": "precipitation_flux",
-=======
             "standard_name": "precipitation_amount",
->>>>>>> 22612000
             "nc_name": "prcptot",
         },
         "013": {
@@ -693,7 +666,6 @@
         }
 
         if gen == 3:
-<<<<<<< HEAD
             _citation = (
                 "Vincent, L.A., M.M. Hartwell and X.L. Wang, 2020: A Third Generation of Homogenized "
                 "Temperature for Trend Analysis and Monitoring Changes in Canada’s Climate. "
@@ -705,15 +677,6 @@
                 "precipitation dataset for trend analysis in Canada. Atmosphere-Ocean 49(2), "
                 "163-177 doi:10.1080/07055900.2011.583910"
             )
-=======
-            _citation = "Vincent, L.A., M.M. Hartwell and X.L. Wang, 2020: A Third Generation of Homogenized "
-            "Temperature for Trend Analysis and Monitoring Changes in Canada’s Climate. "
-            "Atmosphere-Ocean. https://doi.org/10.1080/07055900.2020.1765728"
-        elif gen == 2:
-            _citation = "Mekis, É and L.A. Vincent, 2011: An overview of the second generation adjusted daily "
-            "precipitation dataset for trend analysis in Canada. Atmosphere-Ocean 49(2), "
-            "163-177 doi:10.1080/07055900.2011.583910"
->>>>>>> 22612000
         else:
             msg = f"Generation '{gen}' not supported."
             raise NotImplementedError(msg)
