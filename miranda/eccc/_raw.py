--- conflicted
+++ resolved
@@ -477,157 +477,12 @@
         else:
             info = eccc_cf_daily_metadata(variable_code)
         variable_name = info["nc_name"]
-        logging.info(f"Merging `{variable_name}` using `{time_step}` time step.")
 
         # Find the ECCC stations where we have available metadata
         df_inv = pd.read_csv(station_inventory, header=3)
         station_inventory = list(df_inv["Climate ID"].values)
 
         # Only perform aggregation on available data with corresponding metadata
-<<<<<<< HEAD
-        logging.info("Performing glob and sort.")
-        nclist = sorted(list(source_files.joinpath(variable_name).rglob("*.nc")))
-        station_file_codes = [f.name.split("_")[0] for f in nclist]
-        stations_to_keep = list(
-            set(station_file_codes).intersection(set(station_inventory))
-        )
-        logging.info(f"{len(stations_to_keep)} stations found and sorted.")
-        if len(nclist) > 0:
-            ds = xr.open_mfdataset(nclist, combine="nested", concat_dim="station")
-            ds = ds.assign_coords(
-                station_id=xr.DataArray(station_file_codes, dims="station")
-            )
-
-            rejected_stations = set(station_file_codes).difference(
-                set(station_inventory)
-            )
-            logging.info(f"{len(rejected_stations)} rejected due to missing metadata.")
-            for r in rejected_stations:
-                ds = ds.isel(station=(ds.station_id != r))
-            if not include_flags:
-                drop_vars = [vv for vv in ds.data_vars if "flag" in vv]
-                ds = ds.drop_vars(drop_vars)
-
-            # make sure data is in order to add metadata
-            ds = ds.sortby(ds.station_id)
-            attrs1 = ds.attrs.copy()
-            # filter metadata for station_ids in dataset
-            logging.info("Writing metdata.")
-            meta = df_inv.loc[df_inv["Climate ID"].isin(ds.station_id.values)]
-            # rearrange column order to have lon, lat, elev first
-            cols = meta.columns.tolist()
-            for rr in [
-                "Latitude (Decimal Degrees)",
-                "Longitude (Decimal Degrees)",
-                "Elevation (m)",
-            ]:
-                cols.remove(rr)
-            cols1 = [
-                "Latitude (Decimal Degrees)",
-                "Longitude (Decimal Degrees)",
-                "Elevation (m)",
-            ]
-            cols1.extend(cols)
-            meta = meta[cols1]
-            meta.index.rename("station", inplace=True)
-            meta = meta.to_xarray()
-            meta.sortby(meta["Climate ID"])
-            meta = meta.assign({"station": ds.station.values})
-
-            meta = meta.drop(
-                ["Longitude", "Latitude"]
-            )  # these values are projected x,y values Need to know prj to potentially rename
-            np.testing.assert_array_equal(
-                meta["Climate ID"].values, ds.station_id.values
-            )
-            ds = xr.merge([ds, meta])
-            ds.attrs = attrs1
-            del attrs1
-
-            # TODO rename Longitude / Latitude DD
-            rename = {
-                "Latitude (Decimal Degrees)": "lat",
-                "Longitude (Decimal Degrees)": "lon",
-            }
-            for i in rename.items():
-                ds = ds.rename({i[0]: i[1]})
-
-            valid_stations = list(sorted(stations_to_keep))
-            valid_stations_count = len(valid_stations)
-
-            logging.info(f"Processing stations for variable `{variable_name}`.")
-
-            if len(station_file_codes) == 0:
-                logging.error(
-                    f"No stations were found containing variable filename `{variable_name}`. Exiting."
-                )
-                return
-
-            logging.warning(
-                f"Files exist for {len(station_file_codes)} ECCC stations. Metadata found for {valid_stations_count} stations. Rejecting {len(rejected_stations)} stations."
-                )
-
-            logging.warning(
-                f"Rejected station codes are the following: {', '.join(rejected_stations)}."
-            )
-
-            # Find the time dimensions for all the files
-            if hourly:
-                year_start = ds.time.dt.year.min().values
-                year_end = ds.time.dt.year.max().values
-
-                # Calculate the dimensions of the output NetCDF
-                time_index = pd.date_range(
-                    start="{}-01-01".format(year_start),
-                    end="{}-01-01".format(year_end + 1),
-                    freq="H",
-                )[:-1]
-
-            else:
-                time_index = pd.date_range(
-                    start="1840-01-01", end="{}-01-01".format(dt.today().year), freq="D"
-                )
-
-            logging.info("Preparing the NetCDF.")
-            logging.info(
-                "Number of ECCC stations: {}, time steps: {}.".format(
-                    valid_stations_count, time_index.size
-                )
-            )
-
-            dsOut = xr.Dataset(
-                coords={
-                    "time": time_index,
-                    "station": ds.station,
-                    "station_id": ds.station_id,
-                },
-                attrs=ds.attrs,
-            )
-
-            for vv in ds.data_vars:
-                dsOut[vv] = ds[
-                    vv
-                ]  # assign data variables to output dataset ... will align with time coords
-
-            output_folder = output_folder.joinpath("merged")
-            output_folder.mkdir(parents=True, exist_ok=True)
-
-            file_out = Path(output_folder).joinpath(
-                "{}_eccc_{}".format(variable_name, "hourly" if hourly else "daily",)
-            )
-
-            if mf_dataset_freq is not None:
-                _, datasets = zip(
-                    *dsOut.resample(time=mf_dataset_freq)
-                )  # output mf_dataset using resampling frequency
-            else:
-                datasets = [dsOut]
-
-            paths = [
-                f'{file_out}_{dd.time.dt.year.min().values}-{dd.time.dt.year.max().values}_created{dt.now().strftime("%Y%m%d")}.nc'
-                for dd in datasets
-            ]
-=======
         # nclist = sorted(list(source_files.joinpath(variable_name).rglob("*.nc")))
         ds = None
         nclist = sorted(list(source_files.joinpath(variable_name).rglob("*.nc")))
@@ -822,25 +677,8 @@
     logging.warning(
         "Process completed in {:.2f} seconds".format(time.time() - func_time)
     )
->>>>>>> f3ebc224
-
-            comp = dict(zlib=True, complevel=5)
-            encoding = {var: comp for var in datasets[0].data_vars}
-
-<<<<<<< HEAD
-            with ProgressBar():
-                for ii in zip(datasets, paths):
-                    dd, path = ii
-                    dd.to_netcdf(
-                        path, engine="h5netcdf", format="NETCDF4", encoding=encoding
-                    )
-        else:
-            logging.info("No files found for variable `{}`.".format(variable_name))
-
-    logging.warning(
-        "Process completed in {:.2f} seconds".format(time.time() - func_time)
-    )
-=======
+
+
 def _tmp_nc(ii, nc, tmpdir):
     # ii, nc, tmpdir = args
     print(ii)
@@ -877,7 +715,6 @@
         encoding["time"] = {"dtype": "single"}
         with ProgressBar():
             ds.to_netcdf(outfile, encoding=encoding)
->>>>>>> f3ebc224
 
     #     if file_out.exists():
     #         file_out.unlink()
