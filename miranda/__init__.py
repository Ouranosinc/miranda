--- conflicted
+++ resolved
@@ -10,13 +10,7 @@
     decode,
     eccc,
     ecmwf,
-<<<<<<< HEAD
-=======
-    hq,
     ncar,
-    ops,
-    remove,
->>>>>>> 97bac070
     scripting,
     units,
     utils,
