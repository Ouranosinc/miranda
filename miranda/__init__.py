__author__ = "Trevor James Smith"
__email__ = "smith.trevorj@ouranos.ca"
__version__ = "0.2.0-beta"


<<<<<<< HEAD
from miranda import archive, ops, remove, scripting, utils
=======
from miranda import archive, ecmwf, gis, ops, remove, scripting, subset, utils
>>>>>>> 5c54767a

from .archiver import archive_database
from .connect import Connection
from .data import DataBase
from .decode import metadata
from .storage import FileMeta, StorageState<|MERGE_RESOLUTION|>--- conflicted
+++ resolved
@@ -3,11 +3,7 @@
 __version__ = "0.2.0-beta"
 
 
-<<<<<<< HEAD
-from miranda import archive, ops, remove, scripting, utils
-=======
-from miranda import archive, ecmwf, gis, ops, remove, scripting, subset, utils
->>>>>>> 5c54767a
+from miranda import archive, ecmwf, ops, remove, scripting, utils
 
 from .archiver import archive_database
 from .connect import Connection
