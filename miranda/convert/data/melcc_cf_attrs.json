--- conflicted
+++ resolved
@@ -1,430 +1,4 @@
 {
-<<<<<<< HEAD
-    "Header": {
-        "Conventions": "CF-1.9",
-        "contact": "info-climat@environnement.gouv.qc.ca",
-        "institution": "GouvQc",
-        "organisation": "MELCC",
-        "source": "info-climat-raw",
-        "license": "https://projets.ouranos.ca/attachments/download/3682/Conditions%20utilisation%20donn%C3%A9es%20m%C3%A9t%C3%A9o%20MDDEELCC%20recherche%20universitaire%20(1).pdf",
-        "license_type": "private",
-        "title": "Station observations of the MELCC",
-        "title_fr": "Observations aux stations du MELCC",
-        "cmor_version": "3.5",
-        "data_specs_version": "00.00.01",
-        "type": "station-obs",
-        "realm": "atmos",
-        "table_date": "27 October 2022",
-        "table_id": "MELCC"
-    },
-    "variable_entry": {
-        "GI": {
-            "_cf_variable_name": "sleet_mask",
-            "long_name": "Sleet",
-            "long_name_fr": "Giboulée"
-        },
-        "GR": {
-            "_cf_variable_name": "hail_mask",
-            "long_name": "Hail",
-            "long_name_fr": "Grêle"
-        },
-        "HAx": {
-            "_cf_variable_name": "hursmax",
-            "long_name": "Maximal relative humidity",
-            "long_name_fr": "Humidité relative maximale",
-            "units": "1",
-            "cell_methods": "time: max"
-        },
-        "NE": {
-            "_cf_variable_name": "prsn_thickness",
-            "long_name": "Snowfall",
-            "long_name_fr": "Neige",
-            "standard_name": "thickness_of_snowfall_amount",
-            "units": "m",
-            "cell_methods": "time: sum"
-        },
-        "NEq": {
-            "_cf_variable_name": "prsn",
-            "_transformation": "op / attrs.sampling",
-            "long_name": "Snow water-equivalent precipitation",
-            "long_name_fr": "Équivalent en eau des précipitations nivales",
-            "standard_name": "snowfall_flux",
-            "units": "kg m-2 s-1",
-            "cell_methods": "time: mean"
-        },
-        "NSi": {
-            "_cf_variable_name": "snd_i",
-            "long_name": "Instantaneous snow depth",
-            "long_name_fr": "Épaisseur de la neige au sol instantanée",
-            "standard_name": "surface_snow_thickness",
-            "cell_methods": "time: point",
-            "units": "m"
-        },
-        "NSm": {
-            "_cf_variable_name": "snd",
-            "long_name": "Snow depth",
-            "long_name_fr": "Épaisseur de la neige au sol",
-            "standard_name": "surface_snow_thickness",
-            "cell_methods": "time: mean",
-            "units": "m"
-        },
-        "NSn": {
-            "_cf_variable_name": "sndmin",
-            "long_name": "Minimum snow depth",
-            "long_name_fr": "Épaisseur de la neige au sol minimale",
-            "standard_name": "surface_snow_thickness",
-            "cell_methods": "time: min",
-            "units": "m"
-        },
-        "NSx": {
-            "_cf_variable_name": "sndmax",
-            "long_name": "Maximum snow depth",
-            "long_name_fr": "Épaisseur de la neige au sol maximale",
-            "standard_name": "surface_snow_thickness",
-            "cell_methods": "time: max",
-            "units": "m"
-        },
-        "NS": {
-            "_cf_variable_name": "snd",
-            "long_name": "Snow depth",
-            "long_name_fr": "Épaisseur de la neige au sol",
-            "standard_name": "surface_snow_thickness",
-            "cell_methods": "time: mean",
-            "units": "m"
-        },
-        "PI007": {
-            "units": "kg m-2 s-1",
-            "_cf_variable_name": "RX5min",
-            "_transformation": "op * 0.2 min-1",
-            "long_name": "Maximal rain intensity over 5 minutes.",
-            "long_name_fr": "Intensité maximale de la pluie sur 5 minutes.",
-            "cell_methods": "time: mean time: max"
-        },
-        "PI008": {
-            "units": "kg m-2 s-1",
-            "_cf_variable_name": "RX5min",
-            "_transformation": "op * 0.2 min-1",
-            "long_name": "Maximal rain intensity over 5 minutes.",
-            "long_name_fr": "Intensité maximale de la pluie sur 5 minutes.",
-            "cell_methods": "time: mean time: max"
-        },
-        "PI012": {
-            "units": "kg m-2 s-1",
-            "_cf_variable_name": "RX10min",
-            "_transformation": "op * 0.1 min-1",
-            "long_name": "Maximal rain intensity over 10 minutes.",
-            "long_name_fr": "Intensité maximale de la pluie sur 10 minutes.",
-            "cell_methods": "time: mean time: max"
-        },
-        "PI013": {
-            "units": "kg m-2 s-1",
-            "_cf_variable_name": "RX10min",
-            "_transformation": "op * 0.1 min-1",
-            "long_name": "Maximal rain intensity over 10 minutes.",
-            "long_name_fr": "Intensité maximale de la pluie sur 10 minutes.",
-            "cell_methods": "time: mean time: max"
-        },
-        "PI017": {
-            "units": "kg m-2 s-1",
-            "_cf_variable_name": "RX15min",
-            "_transformation": "op * 4 h-1",
-            "long_name": "Maximal rain intensity over 15 minutes.",
-            "long_name_fr": "Intensité maximale de la pluie sur 15 minutes.",
-            "cell_methods": "time: mean time: max"
-        },
-        "PI018": {
-            "units": "kg m-2 s-1",
-            "_cf_variable_name": "RX15min",
-            "_transformation": "op * 4 h-1",
-            "long_name": "Maximal rain intensity over 15 minutes.",
-            "long_name_fr": "Intensité maximale de la pluie sur 15 minutes.",
-            "cell_methods": "time: mean time: max"
-        },
-        "PI032": {
-            "units": "kg m-2 s-1",
-            "_cf_variable_name": "RX30min",
-            "_transformation": "op * 2 h-1",
-            "long_name": "Maximal rain intensity over 30 minutes.",
-            "long_name_fr": "Intensité maximale de la pluie sur 30 minutes.",
-            "cell_methods": "time: mean time: max"
-        },
-        "PI033": {
-            "units": "kg m-2 s-1",
-            "_cf_variable_name": "RX30min",
-            "_transformation": "op * 2 h-1",
-            "long_name": "Maximal rain intensity over 30 minutes.",
-            "long_name_fr": "Intensité maximale de la pluie sur 30 minutes.",
-            "cell_methods": "time: mean time: max"
-        },
-        "PI062": {
-            "units": "kg m-2 s-1",
-            "_cf_variable_name": "RX1hr",
-            "_transformation": "op * 1 h-1",
-            "long_name": "Maximal rain intensity over 1 hour.",
-            "long_name_fr": "Intensité maximale de la pluie sur 1 heure.",
-            "cell_methods": "time: mean time: max"
-        },
-        "PI063": {
-            "units": "kg m-2 s-1",
-            "_cf_variable_name": "RX1hr",
-            "_transformation": "op * 1 h-1",
-            "long_name": "Maximal rain intensity over 1 hour.",
-            "long_name_fr": "Intensité maximale de la pluie sur 1 heure.",
-            "cell_methods": "time: mean time: max"
-        },
-        "PI122": {
-            "units": "kg m-2 s-1",
-            "_cf_variable_name": "RX2hr",
-            "_transformation": "op * 0.5 h-1",
-            "long_name": "Maximal rain intensity over 2 hours.",
-            "long_name_fr": "Intensité maximale de la pluie sur 2 heures.",
-            "cell_methods": "time: mean time: max"
-        },
-        "PI123": {
-            "units": "kg m-2 s-1",
-            "_cf_variable_name": "RX2hr",
-            "_transformation": "op * 0.5 h-1",
-            "long_name": "Maximal rain intensity over 2 hours.",
-            "long_name_fr": "Intensité maximale de la pluie sur 2 heures.",
-            "cell_methods": "time: mean time: max"
-        },
-        "PI362": {
-            "units": "kg m-2 s-1",
-            "_cf_variable_name": "RX6hr",
-            "_transformation": "op * 0.25 d-1",
-            "long_name": "Maximal rain intensity over 6 hours.",
-            "long_name_fr": "Intensité maximale de la pluie sur 6 heures.",
-            "cell_methods": "time: mean time: max"
-        },
-        "PI363": {
-            "units": "kg m-2 s-1",
-            "_cf_variable_name": "RX6hr",
-            "_transformation": "op * 0.25 d-1",
-            "long_name": "Maximal rain intensity over 6 hours.",
-            "long_name_fr": "Intensité maximale de la pluie sur 6 heures.",
-            "cell_methods": "time: mean time: max"
-        },
-        "PI722": {
-            "units": "kg m-2 s-1",
-            "_cf_variable_name": "RX12hr",
-            "_transformation": "op * 0.5 d-1",
-            "long_name": "Maximal rain intensity over 12 hours.",
-            "long_name_fr": "Intensité maximale de la pluie sur 12 heures.",
-            "cell_methods": "time: mean time: max"
-        },
-        "PI723": {
-            "units": "kg m-2 s-1",
-            "_cf_variable_name": "RX12hr",
-            "_transformation": "op * 0.5 d-1",
-            "long_name": "Maximal rain intensity over 12 hours.",
-            "long_name_fr": "Intensité maximale de la pluie sur 12 heures.",
-            "cell_methods": "time: mean time: max"
-        },
-        "PL": {
-            "units": "kg m-2 s-1",
-            "_cf_variable_name": "prlp",
-            "_transformation": "op / attrs.sampling",
-            "long_name": "Rainfall",
-            "long_name_fr": "Pluie",
-            "standard_name": "rainfall_flux",
-            "cell_methods": "time: mean"
-        },
-        "PT": {
-            "units": "kg m-2 s-1",
-            "_cf_variable_name": "pr",
-            "_transformation": "op / attrs.sampling",
-            "long_name": "Total precipitation",
-            "long_name_fr": "Précipitation totale",
-            "description": "Total precipitation flux assuming snow has a 0.1 g/cm³ density.",
-            "standard_name": "precipitation_flux",
-            "cell_methods": "time: mean"
-        },
-        "TAi": {
-            "units": "K",
-            "_cf_variable_name": "tas_i",
-            "cell_methods": "time: point",
-            "long_name": "Instantaneous temperature",
-            "long_name_fr": "Température instantanée",
-            "standard_name": "air_temperature"
-        },
-        "TAm": {
-            "units": "K",
-            "_cf_variable_name": "tas",
-            "cell_methods": "time: mean",
-            "long_name": "Mean temperature",
-            "long_name_fr": "Température moyenne",
-            "standard_name": "air_temperature"
-        },
-        "TAn": {
-            "units": "K",
-            "_cf_variable_name": "tasmin",
-            "cell_methods": "time: min",
-            "long_name": "Minimum temperature",
-            "long_name_fr": "Température minimale",
-            "standard_name": "air_temperature"
-        },
-        "TAx": {
-            "units": "K",
-            "_cf_variable_name": "tasmax",
-            "cell_methods": "time: max",
-            "long_name": "Maximum temperature",
-            "long_name_fr": "Température maximale",
-            "standard_name": "air_temperature"
-        },
-        "VDi": {
-            "_cf_variable_name": "sfcWindfromdir_i",
-            "long_name": "Instantaneous wind direction",
-            "long_name_fr": "Direction du vent instantanée",
-            "standard_name": "wind_from_direction",
-            "cell_methods": "time: point"
-        },
-        "VDm": {
-            "_cf_variable_name": "sfcWindfromdir",
-            "long_name": "Mean wind direction",
-            "long_name_fr": "Direction du vent moyenne",
-            "standard_name": "wind_from_direction",
-            "cell_methods": "time: mean"
-        },
-        "VDs": {
-            "_cf_variable_name": "sfcWindfromdir_sigma",
-            "long_name": "Wind direction standard deviation",
-            "long_name_fr": "Écart-type de la direction du vent",
-            "cell_methods": "time: mean"
-        },
-        "VDsi": {
-            "_cf_variable_name": "sfcWindfromdir_sigma_i",
-            "long_name": "Instantaneous wind direction standard deviation on the last two minutes",
-            "long_name_fr": "Écart-type de la direction du vent sur les deux dernières minutes",
-            "cell_methods": "time: point"
-        },
-        "VE": {
-            "_cf_variable_name": "freezing_rain_mask",
-            "long_name": "Freezing rain",
-            "long_name_fr": "Verglas"
-        },
-        "VVxi": {
-            "units": "m s-1",
-            "_cf_variable_name": "wsgmax",
-            "long_name": "Wind speed of gust",
-            "long_name_fr": "Vitesse de la pointe de vent",
-            "standard_name": "wind_speed_of_gust",
-            "cell_methods": "time: point"
-        },
-        "GI_flag": {
-            "_cf_variable_name": "sleet_mask_flag"
-        },
-        "GR_flag": {
-            "_cf_variable_name": "hail_mask_flag"
-        },
-        "HAx_flag": {
-            "_cf_variable_name": "hursmax_flag"
-        },
-        "NE_flag": {
-            "_cf_variable_name": "prsn_thickness_flag"
-        },
-        "NEq_flag": {
-            "_cf_variable_name": "prsn_flag"
-        },
-        "NSi_flag": {
-            "_cf_variable_name": "snd_i_flag"
-        },
-        "NSm_flag": {
-            "_cf_variable_name": "snd_flag"
-        },
-        "NSn_flag": {
-            "_cf_variable_name": "sndmin_flag"
-        },
-        "NSx_flag": {
-            "_cf_variable_name": "sndmax_flag"
-        },
-        "NS_flag": {
-            "_cf_variable_name": "snd_flag"
-        },
-        "PI007_flag": {
-            "_cf_variable_name": "RX5min_flag"
-        },
-        "PI008_flag": {
-            "_cf_variable_name": "RX5min_flag"
-        },
-        "PI012_flag": {
-            "_cf_variable_name": "RX10min_flag"
-        },
-        "PI013_flag": {
-            "_cf_variable_name": "RX10min_flag"
-        },
-        "PI017_flag": {
-            "_cf_variable_name": "RX15min_flag"
-        },
-        "PI018_flag": {
-            "_cf_variable_name": "RX15min_flag"
-        },
-        "PI032_flag": {
-            "_cf_variable_name": "RX30min_flag"
-        },
-        "PI033_flag": {
-            "_cf_variable_name": "RX30min_flag"
-        },
-        "PI062_flag": {
-            "_cf_variable_name": "RX1hr_flag"
-        },
-        "PI063_flag": {
-            "_cf_variable_name": "RX1hr_flag"
-        },
-        "PI122_flag": {
-            "_cf_variable_name": "RX2hr_flag"
-        },
-        "PI123_flag": {
-            "_cf_variable_name": "RX2hr_flag"
-        },
-        "PI362_flag": {
-            "_cf_variable_name": "RX6hr_flag"
-        },
-        "PI363_flag": {
-            "_cf_variable_name": "RX6hr_flag"
-        },
-        "PI722_flag": {
-            "_cf_variable_name": "RX12hr_flag"
-        },
-        "PI723_flag": {
-            "_cf_variable_name": "RX12hr_flag"
-        },
-        "PL_flag": {
-            "_cf_variable_name": "prlp_flag"
-        },
-        "PT_flag": {
-            "_cf_variable_name": "pr_flag"
-        },
-        "TAi_flag": {
-            "_cf_variable_name": "tas_i_flag"
-        },
-        "TAm_flag": {
-            "_cf_variable_name": "tas_flag"
-        },
-        "TAn_flag": {
-            "_cf_variable_name": "tasmin_flag"
-        },
-        "TAx_flag": {
-            "_cf_variable_name": "tasmax_flag"
-        },
-        "VDi_flag": {
-            "_cf_variable_name": "sfcWindfromdir_i_flag"
-        },
-        "VDm_flag": {
-            "_cf_variable_name": "sfcWindfromdir_flag"
-        },
-        "VDs_flag": {
-            "_cf_variable_name": "sfcWindfromdir_sigma_flag"
-        },
-        "VDsi_flag": {
-            "_cf_variable_name": "sfcWindfromdir_sigma_i_flag"
-        },
-        "VE_flag": {
-            "_cf_variable_name": "freezing_rain_mask_flag"
-        },
-        "VVxi_flag": {
-            "_cf_variable_name": "wsgmax_flag"
-        }
-=======
   "Header": {
     "Conventions": "CF-1.9",
     "cmor_version": "3.5",
@@ -846,7 +420,6 @@
     },
     "VVxi_flag": {
       "_cf_variable_name": "wsgmax_flag"
->>>>>>> 016976d8
     }
   }
 }