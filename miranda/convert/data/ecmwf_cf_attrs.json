--- conflicted
+++ resolved
@@ -47,7 +47,6 @@
       "standard_name": "dew_point_temperature",
       "units": "K"
     },
-<<<<<<< HEAD
     "lat": {
       "_precision": {
         "era5-land": 4
@@ -56,8 +55,7 @@
     "lon": {
       "_precision": {
         "era5-land": 4
-      }
-=======
+      },
     "msl": {
       "_cf_variable_name": "psl",
       "_corrected_units": {},
@@ -68,7 +66,6 @@
       "long_name": "Mean sea level pressure",
       "standard_name": "air_pressure_at_mean_sea_level",
       "units": "Pa"
->>>>>>> 8adfca70
     },
     "pev": {
       "_cf_variable_name": "evspsblpot",
