{
  "Header": {
    "Conventions": "CF-1.8",
    "_doi": {
      "era5-land": "https://doi.org/10.24381/cds.e2161bac",
      "era5-land-monthly-means": "https://doi.org/10.24381/cds.68d2bb30",
      "era5-pressure-levels": "https://doi.org/10.24381/cds.bd0915c6",
      "era5-pressure-levels-monthly-means": "https://doi.org/10.24381/cds.6860a573",
      "era5-pressure-levels-monthly-means-preliminary-back-extension": "https://doi.org/10.24381/cds.6860a573",
      "era5-pressure-levels-preliminary-back-extension": "https://doi.org/10.24381/cds.bd0915c6",
      "era5-single-levels": "https://doi.org/10.24381/cds.adbb2d47",
      "era5-single-levels-monthly-means": "https://doi.org/10.24381/cds.f17050d7",
      "era5-single-levels-monthly-means-preliminary-back-extension": "https://doi.org/10.24381/cds.f17050d7",
      "era5-single-levels-preliminary-back-extension": "https://doi.org/10.24381/cds.adbb2d47"
    },
    "_source": {
      "era5-land": "ERA5-Land",
      "era5-land-monthly-means": "ERA5-Land",
      "era5-pressure-levels": "ERA5",
      "era5-pressure-levels-monthly-means": "ERA5",
      "era5-pressure-levels-monthly-means-preliminary-back-extension": "ERA5-preliminary",
      "era5-pressure-levels-preliminary-back-extension": "ERA5-preliminary",
      "era5-single-levels": "ERA5",
      "era5-single-levels-monthly-means": "ERA5",
      "era5-single-levels-monthly-means-preliminary-back-extension": "ERA5-preliminary",
      "era5-single-levels-preliminary-back-extension": "ERA5-preliminary"
    },
    "data_specs_version": "00.00.08",
    "institution": "ECMWF",
    "licence_type": "permissive",
    "license": "https://apps.ecmwf.int/datasets/licences/copernicus/",
    "processing_level": "raw",
    "realm": "atmos",
    "source": "ERA5",
    "table_date": "2022-10-05",
    "type": "reconstruction"
  },
  "variable_entry": {
    "d2m": {
      "_cf_variable_name": "tdps",
      "_corrected_units": {},
      "_invert_sign": {},
      "_offset_time": {},
      "_transformation": {},
      "cell_methods": "time: point",
      "long_name": "2 metre dewpoint temperature",
      "standard_name": "dew_point_temperature",
      "units": "K"
    },
    "lat": {
      "_precision": {
        "era5-land": 4
      }
    },
    "lon": {
      "_precision": {
        "era5-land": 4
<<<<<<< HEAD
      }
    },
    "msl": {
      "_cf_variable_name": "psl",
      "_corrected_units": {},
      "_invert_sign": {},
      "_offset_time": {},
      "_transformation": {},
      "cell_methods": "time: point",
      "long_name": "Mean sea level pressure",
      "standard_name": "air_pressure_at_mean_sea_level",
      "units": "Pa"
    },
    "pev": {
      "_cf_variable_name": "evspsblpot",
      "_corrected_units": {},
      "_invert_sign": {},
      "_offset_time": {
        "era5-land": true,
        "era5-single-levels": true,
        "era5-single-levels-preliminary-back-extension": true
      },
      "_transformation": {
        "era5-land": "deaccumulate",
        "era5-single-levels": "amount2rate",
        "era5-single-levels-preliminary-back-extension": "amount2rate"
      },
      "cell_methods": "time: mean (interval: 1 hour)",
      "comments": "Converted from Potential Evaporation using a density of 1000 kg/m³.",
      "long_name": "Potential evapotranspiration",
      "original_long_name": "Potential Evaporation",
      "standard_name": "water_evapotranspiration_flux",
      "units": "kg m-2 s-1"
    },
    "rsn": {
      "_cf_variable_name": "snr",
      "_corrected_units": {
        "era5-land": "kg m-3",
        "era5-single-levels": "kg m-3",
        "era5-single-levels-preliminary-back-extension": "kg m-3"
      },
      "_invert_sign": {},
      "_offset_time": {},
      "_transformation": {},
      "cell_methods": "time: point",
      "comments": "The ECMWF Integrated Forecasting System (IFS) represents snow as a single additional layer over the uppermost soil level. The snow may cover all or part of the grid box.",
      "long_name": "Surface snow density",
      "original_long_name": "Snow density",
      "standard_name": "surface_snow_density",
      "units": "kg m-3"
    },
    "sd": {
      "_cf_variable_name": "snw",
      "_corrected_units": {
        "era5-land": "Mg m-2",
        "era5-single-levels": "Mg m-2",
        "era5-single-levels-preliminary-back-extension": "Mg m-2"
      },
      "_invert_sign": {},
      "_offset_time": {},
      "_transformation": {},
      "cell_methods": "time: point",
      "long_name": "Surface Snow Amount",
      "standard_name": "surface_snow_amount",
      "units": "kg m-2"
    },
    "sde": {
      "_cf_variable_name": "snd",
      "_corrected_units": {
        "era5-land": "m"
      },
      "_invert_sign": {},
      "_offset_time": {},
      "_transformation": {},
      "cell_methods": "time: point",
      "long_name": "Snow depth",
      "standard_name": "surface_snow_thickness",
      "units": "m"
    },
    "sf": {
      "_cf_variable_name": "prsn",
      "_corrected_units": {
        "era5-land": "m",
        "era5-single-levels": "m",
        "era5-single-levels-preliminary-back-extension": "m"
      },
      "_invert_sign": {},
      "_offset_time": {
        "era5-land": true,
        "era5-single-levels": true,
        "era5-single-levels-preliminary-back-extension": true
      },
      "_transformation": {
        "era5-land": "deaccumulate",
        "era5-single-levels": "amount2rate",
        "era5-single-levels-preliminary-back-extension": "amount2rate"
      },
      "cell_methods": "time: mean (interval: 1 hour)",
      "comments": "Converted from Snowfall (water equivalent) using a density of 1000 kg/m³.",
      "long_name": "Snowfall flux",
      "original_long_name": "Snowfall",
      "standard_name": "snowfall_flux",
      "units": "kg m-2 s-1"
    },
    "slhf": {
      "_cf_variable_name": "hfls",
      "_corrected_units": {
        "era5-land": "J m-2",
        "era5-single-levels": "J m-2",
        "era5-single-levels-preliminary-back-extension": "J m-2"
      },
      "_invert_sign": {
        "era5-land": true,
        "era5-single-levels": true,
        "era5-single-levels-preliminary-back-extension": true
      },
      "_offset_time": {
        "era5-land": true,
        "era5-single-levels": true,
        "era5-single-levels-preliminary-back-extension": true
      },
      "_transformation": {
        "era5-land": "deaccumulate",
        "era5-single-levels": "amount2rate",
        "era5-single-levels-preliminary-back-extension": "amount2rate"
      },
      "cell_methods": "time: mean (interval: 1 hour)",
      "comments": "This parameter is the transfer of latent heat (resulting from water phase changes, such as evaporation or condensation) between the Earth's surface and the atmosphere through the effects of turbulent air motion. Evaporation from the Earth's surface represents a transfer of energy from the surface to the atmosphere.",
      "long_name": "Surface upward latent heat flux",
      "original_long_name": "Surface latent heat flux",
      "standard_name": "surface_upward_latent_heat_flux",
      "units": "W m-2"
    },
    "sp": {
      "_cf_variable_name": "ps",
      "_corrected_units": {},
      "_invert_sign": {},
      "_offset_time": {},
      "_transformation": {},
      "cell_methods": "time: point",
      "long_name": "Surface Pressure",
      "standard_name": "surface_air_pressure",
      "units": "Pa"
    },
    "sshf": {
      "_cf_variable_name": "hfss",
      "_corrected_units": {
        "era5-land": "J m-2",
        "era5-single-levels": "J m-2",
        "era5-single-levels-preliminary-back-extension": "J m-2"
      },
      "_invert_sign": {
        "era5-land": true,
        "era5-single-levels": true,
        "era5-single-levels-preliminary-back-extension": true
      },
      "_offset_time": {
        "era5-land": true,
        "era5-single-levels": true,
        "era5-single-levels-preliminary-back-extension": true
      },
      "_transformation": {
        "era5-land": "deaccumulate",
        "era5-single-levels": "amount2rate",
        "era5-single-levels-preliminary-back-extension": "amount2rate"
      },
      "cell_methods": "time: mean (interval: 1 hour)",
      "comments": "This parameter is the transfer of heat between the Earth's surface and the atmosphere through the effects of turbulent air motion (but excluding any heat transfer resulting from condensation or evaporation)",
      "long_name": "Surface upward sensible heat flux",
      "original_long_name": "Surface sensible heat flux",
      "standard_name": "surface_upward_sensible_heat_flux",
      "units": "W m-2"
    },
    "ssr": {
      "_cf_variable_name": "rss",
      "_corrected_units": {
        "era5-land": "J m-2",
        "era5-single-levels": "J m-2",
        "era5-single-levels-preliminary-back-extension": "J m-2"
      },
      "_invert_sign": {},
      "_offset_time": {
        "era5-land": true,
        "era5-single-levels": true,
        "era5-single-levels-preliminary-back-extension": true
      },
      "_transformation": {
        "era5-land": "deaccumulate",
        "era5-single-levels": "amount2rate",
        "era5-single-levels-preliminary-back-extension": "amount2rate"
      },
      "cell_methods": "time: mean (interval: 1 hour)",
      "comments": "This parameter is the amount of solar radiation (also known as shortwave radiation) that reaches a horizontal plane at the surface of the Earth (both direct and diffuse) minus the amount reflected by the Earth's surface (which is governed by the albedo)",
      "long_name": "Surface net downward shortwave flux",
      "original_long_name": "Surface net solar radiation",
      "standard_name": "surface_net_downward_shortwave_flux",
      "units": "W m-2"
    },
    "ssrd": {
      "_cf_variable_name": "rsds",
      "_corrected_units": {
        "era5-land": "J m-2",
        "era5-single-levels": "J m-2",
        "era5-single-levels-preliminary-back-extension": "J m-2"
      },
      "_invert_sign": {},
      "_offset_time": {
        "era5-land": true,
        "era5-single-levels": true,
        "era5-single-levels-preliminary-back-extension": true
      },
      "_transformation": {
        "era5-land": "deaccumulate",
        "era5-single-levels": "amount2rate",
        "era5-single-levels-preliminary-back-extension": "amount2rate"
      },
      "cell_methods": "time: mean (interval: 1 hour)",
      "comments": "This parameter is the amount of solar radiation (also known as shortwave radiation) that reaches a horizontal plane at the surface of the Earth. This parameter comprises both direct and diffuse solar radiation",
      "long_name": "Surface downwelling shortwave flux",
      "original_long_name": "Surface solar radiation downwards",
      "standard_name": "surface_downwelling_shortwave_flux",
      "units": "W m-2"
    },
    "str": {
      "_cf_variable_name": "rls",
      "_corrected_units": {
        "era5-land": "J m-2",
        "era5-single-levels": "J m-2",
        "era5-single-levels-preliminary-back-extension": "J m-2"
      },
      "_invert_sign": {},
      "_offset_time": {
        "era5-land": true,
        "era5-single-levels": true,
        "era5-single-levels-preliminary-back-extension": true
      },
      "_transformation": {
        "era5-land": "deaccumulate",
        "era5-single-levels": "amount2rate",
        "era5-single-levels-preliminary-back-extension": "amount2rate"
      },
      "cell_methods": "time: mean (interval: 1 hour)",
      "comments": "Thermal radiation (also known as longwave or terrestrial radiation) refers to radiation emitted by the atmosphere, clouds and the surface of the Earth. This parameter is the difference between downward and upward thermal radiation at the surface of the Earth. It the amount passing through a horizontal plane.",
      "long_name": "Surface net downward longwave flux",
      "original_long_name": "Surface net thermal radiation",
      "standard_name": "surface_net_downward_longwave_flux",
      "units": "W m-2"
    },
    "strd": {
      "_cf_variable_name": "rlds",
      "_corrected_units": {
        "era5-land": "J m-2",
        "era5-single-levels": "J m-2",
        "era5-single-levels-preliminary-back-extension": "J m-2"
      },
      "_invert_sign": {},
      "_offset_time": {
        "era5-land": true,
        "era5-single-levels": true,
        "era5-single-levels-preliminary-back-extension": true
      },
      "_transformation": {
        "era5-land": "deaccumulate",
        "era5-single-levels": "amount2rate",
        "era5-single-levels-preliminary-back-extension": "amount2rate"
      },
      "cell_methods": "time: mean (interval: 1 hour)",
      "comments": "This parameter is the amount of thermal (also known as longwave or terrestrial) radiation emitted by the atmosphere and clouds that reaches a horizontal plane at the surface of the Earth. ",
      "long_name": "Surface downwelling longwave flux",
      "original_long_name": "Surface thermal radiation downwards",
      "standard_name": "surface_downwelling_longwave_flux",
      "units": "W m-2"
    },
    "swvl1": {
      "_cf_variable_name": "mrsolv1",
      "_corrected_units": {
        "era5-land": "1",
        "era5-single-levels": "1",
        "era5-single-levels-preliminary-back-extension": "1"
      },
      "_invert_sign": {},
      "_offset_time": {},
      "_transformation": {},
      "cell_methods": "time: point",
      "comments": "This parameter is the volume of water in soil layer 1 (0 - 7cm, the surface is at 0cm).",
      "long_name": "Volumetric soil water layer 1 (0 - 7 cm)",
      "standard_name": "volume_fraction_of_water_in_soil",
      "units": "1"
    },
    "swvl2": {
      "_cf_variable_name": "mrsolv2",
      "_corrected_units": {
        "era5-land": "1",
        "era5-single-levels": "1",
        "era5-single-levels-preliminary-back-extension": "1"
      },
      "_invert_sign": {},
      "_offset_time": {},
      "_transformation": {},
      "cell_methods": "time: point",
      "comments": "This parameter is the volume of water in soil layer 2 (7 - 28cm, the surface is at 0cm).",
      "long_name": "Volumetric soil water layer 2 (7 - 28 cm)",
      "standard_name": "volume_fraction_of_water_in_soil",
      "units": "1"
    },
    "swvl3": {
      "_cf_variable_name": "mrsolv3",
      "_corrected_units": {
        "era5-land": "1",
        "era5-single-levels": "1",
        "era5-single-levels-preliminary-back-extension": "1"
      },
      "_invert_sign": {},
      "_offset_time": {},
      "_transformation": {},
      "cell_methods": "time: point",
      "comments": "This parameter is the volume of water in soil layer 3 (28 - 100cm, the surface is at 0cm).",
      "long_name": "Volumetric soil water layer 3 (28 - 100 cm)",
      "standard_name": "volume_fraction_of_water_in_soil",
      "units": "1"
    },
    "swvl4": {
      "_cf_variable_name": "mrsolv4",
      "_corrected_units": {
        "era5-land": "1",
        "era5-single-levels": "1",
        "era5-single-levels-preliminary-back-extension": "1"
      },
      "_invert_sign": {},
      "_offset_time": {},
      "_transformation": {},
      "cell_methods": "time: point",
      "comments": "This parameter is the volume of water in soil layer 4 (100 - 289cm, the surface is at 0cm).",
      "long_name": "Volumetric soil water layer 4 (100 - 289 cm)",
      "standard_name": "volume_fraction_of_water_in_soil",
      "units": "1"
    },
    "t2m": {
      "_cf_variable_name": "tas",
      "_corrected_units": {},
      "_invert_sign": {},
      "_offset_time": {},
      "_transformation": {},
      "cell_methods": "time: point",
      "long_name": "2 metre temperature",
      "standard_name": "air_temperature",
      "units": "K"
    },
    "tp": {
      "_cf_variable_name": "pr",
      "_corrected_units": {},
      "_invert_sign": {},
      "_offset_time": {
        "era5-land": true,
        "era5-single-levels": true,
        "era5-single-levels-preliminary-back-extension": true
      },
      "_transformation": {
        "era5-land": "deaccumulate",
        "era5-single-levels": "amount2rate",
        "era5-single-levels-preliminary-back-extension": "amount2rate"
      },
      "cell_methods": "time: mean (interval: 1 hour)",
      "comments": "Converted from Total Precipitation using a density of 1000 kg/m³.",
      "long_name": "Precipitation",
      "original_long_name": "Total Precipitation",
      "standard_name": "precipitation_flux",
      "units": "kg m-2 s-1"
    },
    "u10": {
      "_cf_variable_name": "uas",
      "_corrected_units": {},
      "_invert_sign": {},
      "_offset_time": {},
      "_transformation": {},
      "cell_methods": "time: point",
      "comments": "Converted from 10 metre U wind component.",
      "long_name": "10 metre eastward wind",
      "standard_name": "eastward_wind",
      "units": "m s-1"
    },
    "v10": {
      "_cf_variable_name": "vas",
      "_corrected_units": {},
      "_invert_sign": {},
      "_offset_time": {},
      "_transformation": {},
      "cell_methods": "time: point",
      "comments": "Converted from 10 metre V wind component.",
      "long_name": "10 metre northward wind",
      "standard_name": "northward_wind",
      "units": "m s-1"
    },
    "z": {
      "_cf_variable_name": "z",
      "_corrected_units": {
        "era5-pressure-levels": "m2 s-2",
        "era5-pressure-levels-preliminary-back-extension": "m2 s-2",
        "era5-single-levels": "m2 s-2",
        "era5-single-levels-preliminary-back-extension": "m2 s-2"
      },
      "_invert_sign": {},
      "_offset_time": {},
      "_transformation": {},
      "cell_methods": "time: point",
      "comments": "This parameter is the gravitational potential energy of a unit mass, at a particular location, relative to mean sea level. It is also the amount of work that would have to be done, against the force of gravity, to lift a unit mass to that location from mean sea level.",
      "long_name": "Geopotential",
      "standard_name": "geopotential",
      "units": "m2 s-2"
=======
      },
      "msl": {
        "_cf_variable_name": "psl",
        "_corrected_units": {},
        "_invert_sign": {},
        "_offset_time": {},
        "_transformation": {},
        "cell_methods": "time: point",
        "long_name": "Mean sea level pressure",
        "standard_name": "air_pressure_at_mean_sea_level",
        "units": "Pa"
      },
      "pev": {
        "_cf_variable_name": "evspsblpot",
        "_corrected_units": {},
        "_invert_sign": {},
        "_offset_time": {
          "era5-land": true,
          "era5-single-levels": true,
          "era5-single-levels-preliminary-back-extension": true
        },
        "_transformation": {
          "era5-land": "deaccumulate",
          "era5-single-levels": "amount2rate",
          "era5-single-levels-preliminary-back-extension": "amount2rate"
        },
        "cell_methods": "time: mean (interval: 1 hour)",
        "comments": "Converted from Potential Evaporation using a density of 1000 kg/m³.",
        "long_name": "Potential evapotranspiration",
        "original_long_name": "Potential Evaporation",
        "standard_name": "water_evapotranspiration_flux",
        "units": "kg m-2 s-1"
      },
      "rsn": {
        "_cf_variable_name": "snr",
        "_corrected_units": {
          "era5-land": "kg m-3",
          "era5-single-levels": "kg m-3",
          "era5-single-levels-preliminary-back-extension": "kg m-3"
        },
        "_invert_sign": {},
        "_offset_time": {},
        "_transformation": {},
        "cell_methods": "time: point",
        "comments": "The ECMWF Integrated Forecasting System (IFS) represents snow as a single additional layer over the uppermost soil level. The snow may cover all or part of the grid box.",
        "long_name": "Surface snow density",
        "original_long_name": "Snow density",
        "standard_name": "surface_snow_density",
        "units": "kg m-3"
      },
      "sd": {
        "_cf_variable_name": "snw",
        "_corrected_units": {
          "era5-land": "Mg m-2",
          "era5-single-levels": "Mg m-2",
          "era5-single-levels-preliminary-back-extension": "Mg m-2"
        },
        "_invert_sign": {},
        "_offset_time": {},
        "_transformation": {},
        "cell_methods": "time: point",
        "long_name": "Surface Snow Amount",
        "standard_name": "surface_snow_amount",
        "units": "kg m-2"
      },
      "sde": {
        "_cf_variable_name": "snd",
        "_corrected_units": {
          "era5-land": "m"
        },
        "_invert_sign": {},
        "_offset_time": {},
        "_transformation": {},
        "cell_methods": "time: point",
        "long_name": "Snow depth",
        "standard_name": "surface_snow_thickness",
        "units": "m"
      },
      "sf": {
        "_cf_variable_name": "prsn",
        "_corrected_units": {
          "era5-land": "m",
          "era5-single-levels": "m",
          "era5-single-levels-preliminary-back-extension": "m"
        },
        "_invert_sign": {},
        "_offset_time": {
          "era5-land": true,
          "era5-single-levels": true,
          "era5-single-levels-preliminary-back-extension": true
        },
        "_transformation": {
          "era5-land": "deaccumulate",
          "era5-single-levels": "amount2rate",
          "era5-single-levels-preliminary-back-extension": "amount2rate"
        },
        "cell_methods": "time: mean (interval: 1 hour)",
        "comments": "Converted from Snowfall (water equivalent) using a density of 1000 kg/m³.",
        "long_name": "Snowfall flux",
        "original_long_name": "Snowfall",
        "standard_name": "snowfall_flux",
        "units": "kg m-2 s-1"
      },
      "slhf": {
        "_cf_variable_name": "hfls",
        "_corrected_units": {
          "era5-land": "J m-2",
          "era5-single-levels": "J m-2",
          "era5-single-levels-preliminary-back-extension": "J m-2"
        },
        "_invert_sign": {
          "era5-land": true,
          "era5-single-levels": true,
          "era5-single-levels-preliminary-back-extension": true
        },
        "_offset_time": {
          "era5-land": true,
          "era5-single-levels": true,
          "era5-single-levels-preliminary-back-extension": true
        },
        "_transformation": {
          "era5-land": "deaccumulate",
          "era5-single-levels": "amount2rate",
          "era5-single-levels-preliminary-back-extension": "amount2rate"
        },
        "cell_methods": "time: mean (interval: 1 hour)",
        "comments": "This parameter is the transfer of latent heat (resulting from water phase changes, such as evaporation or condensation) between the Earth's surface and the atmosphere through the effects of turbulent air motion. Evaporation from the Earth's surface represents a transfer of energy from the surface to the atmosphere.",
        "long_name": "Surface upward latent heat flux",
        "original_long_name": "Surface latent heat flux",
        "standard_name": "surface_upward_latent_heat_flux",
        "units": "W m-2"
      },
      "sp": {
        "_cf_variable_name": "ps",
        "_corrected_units": {},
        "_invert_sign": {},
        "_offset_time": {},
        "_transformation": {},
        "cell_methods": "time: point",
        "long_name": "Surface Pressure",
        "standard_name": "surface_air_pressure",
        "units": "Pa"
      },
      "sshf": {
        "_cf_variable_name": "hfss",
        "_corrected_units": {
          "era5-land": "J m-2",
          "era5-single-levels": "J m-2",
          "era5-single-levels-preliminary-back-extension": "J m-2"
        },
        "_invert_sign": {
          "era5-land": true,
          "era5-single-levels": true,
          "era5-single-levels-preliminary-back-extension": true
        },
        "_offset_time": {
          "era5-land": true,
          "era5-single-levels": true,
          "era5-single-levels-preliminary-back-extension": true
        },
        "_transformation": {
          "era5-land": "deaccumulate",
          "era5-single-levels": "amount2rate",
          "era5-single-levels-preliminary-back-extension": "amount2rate"
        },
        "cell_methods": "time: mean (interval: 1 hour)",
        "comments": "This parameter is the transfer of heat between the Earth's surface and the atmosphere through the effects of turbulent air motion (but excluding any heat transfer resulting from condensation or evaporation)",
        "long_name": "Surface upward sensible heat flux",
        "original_long_name": "Surface sensible heat flux",
        "standard_name": "surface_upward_sensible_heat_flux",
        "units": "W m-2"
      },
      "ssr": {
        "_cf_variable_name": "rss",
        "_corrected_units": {
          "era5-land": "J m-2",
          "era5-single-levels": "J m-2",
          "era5-single-levels-preliminary-back-extension": "J m-2"
        },
        "_invert_sign": {},
        "_offset_time": {
          "era5-land": true,
          "era5-single-levels": true,
          "era5-single-levels-preliminary-back-extension": true
        },
        "_transformation": {
          "era5-land": "deaccumulate",
          "era5-single-levels": "amount2rate",
          "era5-single-levels-preliminary-back-extension": "amount2rate"
        },
        "cell_methods": "time: mean (interval: 1 hour)",
        "comments": "This parameter is the amount of solar radiation (also known as shortwave radiation) that reaches a horizontal plane at the surface of the Earth (both direct and diffuse) minus the amount reflected by the Earth's surface (which is governed by the albedo)",
        "long_name": "Surface net downward shortwave flux",
        "original_long_name": "Surface net solar radiation",
        "standard_name": "surface_net_downward_shortwave_flux",
        "units": "W m-2"
      },
      "ssrd": {
        "_cf_variable_name": "rsds",
        "_corrected_units": {
          "era5-land": "J m-2",
          "era5-single-levels": "J m-2",
          "era5-single-levels-preliminary-back-extension": "J m-2"
        },
        "_invert_sign": {},
        "_offset_time": {
          "era5-land": true,
          "era5-single-levels": true,
          "era5-single-levels-preliminary-back-extension": true
        },
        "_transformation": {
          "era5-land": "deaccumulate",
          "era5-single-levels": "amount2rate",
          "era5-single-levels-preliminary-back-extension": "amount2rate"
        },
        "cell_methods": "time: mean (interval: 1 hour)",
        "comments": "This parameter is the amount of solar radiation (also known as shortwave radiation) that reaches a horizontal plane at the surface of the Earth. This parameter comprises both direct and diffuse solar radiation",
        "long_name": "Surface downwelling shortwave flux",
        "original_long_name": "Surface solar radiation downwards",
        "standard_name": "surface_downwelling_shortwave_flux",
        "units": "W m-2"
      },
      "str": {
        "_cf_variable_name": "rls",
        "_corrected_units": {
          "era5-land": "J m-2",
          "era5-single-levels": "J m-2",
          "era5-single-levels-preliminary-back-extension": "J m-2"
        },
        "_invert_sign": {},
        "_offset_time": {
          "era5-land": true,
          "era5-single-levels": true,
          "era5-single-levels-preliminary-back-extension": true
        },
        "_transformation": {
          "era5-land": "deaccumulate",
          "era5-single-levels": "amount2rate",
          "era5-single-levels-preliminary-back-extension": "amount2rate"
        },
        "cell_methods": "time: mean (interval: 1 hour)",
        "comments": "Thermal radiation (also known as longwave or terrestrial radiation) refers to radiation emitted by the atmosphere, clouds and the surface of the Earth. This parameter is the difference between downward and upward thermal radiation at the surface of the Earth. It the amount passing through a horizontal plane.",
        "long_name": "Surface net downward longwave flux",
        "original_long_name": "Surface net thermal radiation",
        "standard_name": "surface_net_downward_longwave_flux",
        "units": "W m-2"
      },
      "strd": {
        "_cf_variable_name": "rlds",
        "_corrected_units": {
          "era5-land": "J m-2",
          "era5-single-levels": "J m-2",
          "era5-single-levels-preliminary-back-extension": "J m-2"
        },
        "_invert_sign": {},
        "_offset_time": {
          "era5-land": true,
          "era5-single-levels": true,
          "era5-single-levels-preliminary-back-extension": true
        },
        "_transformation": {
          "era5-land": "deaccumulate",
          "era5-single-levels": "amount2rate",
          "era5-single-levels-preliminary-back-extension": "amount2rate"
        },
        "cell_methods": "time: mean (interval: 1 hour)",
        "comments": "This parameter is the amount of thermal (also known as longwave or terrestrial) radiation emitted by the atmosphere and clouds that reaches a horizontal plane at the surface of the Earth. ",
        "long_name": "Surface downwelling longwave flux",
        "original_long_name": "Surface thermal radiation downwards",
        "standard_name": "surface_downwelling_longwave_flux",
        "units": "W m-2"
      },
      "swvl1": {
        "_cf_variable_name": "mrsolv1",
        "_corrected_units": {
          "era5-land": "1",
          "era5-single-levels": "1",
          "era5-single-levels-preliminary-back-extension": "1"
        },
        "_invert_sign": {},
        "_offset_time": {},
        "_transformation": {},
        "cell_methods": "time: point",
        "comments": "This parameter is the volume of water in soil layer 1 (0 - 7cm, the surface is at 0cm).",
        "long_name": "Volumetric soil water layer 1 (0 - 7 cm)",
        "standard_name": "volume_fraction_of_water_in_soil",
        "units": "1"
      },
      "swvl2": {
        "_cf_variable_name": "mrsolv2",
        "_corrected_units": {
          "era5-land": "1",
          "era5-single-levels": "1",
          "era5-single-levels-preliminary-back-extension": "1"
        },
        "_invert_sign": {},
        "_offset_time": {},
        "_transformation": {},
        "cell_methods": "time: point",
        "comments": "This parameter is the volume of water in soil layer 2 (7 - 28cm, the surface is at 0cm).",
        "long_name": "Volumetric soil water layer 2 (7 - 28 cm)",
        "standard_name": "volume_fraction_of_water_in_soil",
        "units": "1"
      },
      "swvl3": {
        "_cf_variable_name": "mrsolv3",
        "_corrected_units": {
          "era5-land": "1",
          "era5-single-levels": "1",
          "era5-single-levels-preliminary-back-extension": "1"
        },
        "_invert_sign": {},
        "_offset_time": {},
        "_transformation": {},
        "cell_methods": "time: point",
        "comments": "This parameter is the volume of water in soil layer 3 (28 - 100cm, the surface is at 0cm).",
        "long_name": "Volumetric soil water layer 3 (28 - 100 cm)",
        "standard_name": "volume_fraction_of_water_in_soil",
        "units": "1"
      },
      "swvl4": {
        "_cf_variable_name": "mrsolv4",
        "_corrected_units": {
          "era5-land": "1",
          "era5-single-levels": "1",
          "era5-single-levels-preliminary-back-extension": "1"
        },
        "_invert_sign": {},
        "_offset_time": {},
        "_transformation": {},
        "cell_methods": "time: point",
        "comments": "This parameter is the volume of water in soil layer 4 (100 - 289cm, the surface is at 0cm).",
        "long_name": "Volumetric soil water layer 4 (100 - 289 cm)",
        "standard_name": "volume_fraction_of_water_in_soil",
        "units": "1"
      },
      "t2m": {
        "_cf_variable_name": "tas",
        "_corrected_units": {},
        "_invert_sign": {},
        "_offset_time": {},
        "_transformation": {},
        "cell_methods": "time: point",
        "long_name": "2 metre temperature",
        "standard_name": "air_temperature",
        "units": "K"
      },
      "tp": {
        "_cf_variable_name": "pr",
        "_corrected_units": {},
        "_invert_sign": {},
        "_offset_time": {
          "era5-land": true,
          "era5-single-levels": true,
          "era5-single-levels-preliminary-back-extension": true
        },
        "_transformation": {
          "era5-land": "deaccumulate",
          "era5-single-levels": "amount2rate",
          "era5-single-levels-preliminary-back-extension": "amount2rate"
        },
        "cell_methods": "time: mean (interval: 1 hour)",
        "comments": "Converted from Total Precipitation using a density of 1000 kg/m³.",
        "long_name": "Precipitation",
        "original_long_name": "Total Precipitation",
        "standard_name": "precipitation_flux",
        "units": "kg m-2 s-1"
      },
      "u10": {
        "_cf_variable_name": "uas",
        "_corrected_units": {},
        "_invert_sign": {},
        "_offset_time": {},
        "_transformation": {},
        "cell_methods": "time: point",
        "comments": "Converted from 10 metre U wind component.",
        "long_name": "10 metre eastward wind",
        "standard_name": "eastward_wind",
        "units": "m s-1"
      },
      "v10": {
        "_cf_variable_name": "vas",
        "_corrected_units": {},
        "_invert_sign": {},
        "_offset_time": {},
        "_transformation": {},
        "cell_methods": "time: point",
        "comments": "Converted from 10 metre V wind component.",
        "long_name": "10 metre northward wind",
        "standard_name": "northward_wind",
        "units": "m s-1"
      },
      "z": {
        "_cf_variable_name": "z",
        "_corrected_units": {
          "era5-pressure-levels": "m2 s-2",
          "era5-pressure-levels-preliminary-back-extension": "m2 s-2",
          "era5-single-levels": "m2 s-2",
          "era5-single-levels-preliminary-back-extension": "m2 s-2"
        },
        "_invert_sign": {},
        "_offset_time": {},
        "_transformation": {},
        "cell_methods": "time: point",
        "comments": "This parameter is the gravitational potential energy of a unit mass, at a particular location, relative to mean sea level. It is also the amount of work that would have to be done, against the force of gravity, to lift a unit mass to that location from mean sea level.",
        "long_name": "Geopotential",
        "standard_name": "geopotential",
        "units": "m2 s-2"
      }
>>>>>>> 016976d8
    }
  }
}<|MERGE_RESOLUTION|>--- conflicted
+++ resolved
@@ -55,9 +55,8 @@
     "lon": {
       "_precision": {
         "era5-land": 4
-<<<<<<< HEAD
-      }
-    },
+      },
+    }
     "msl": {
       "_cf_variable_name": "psl",
       "_corrected_units": {},
@@ -465,417 +464,6 @@
       "long_name": "Geopotential",
       "standard_name": "geopotential",
       "units": "m2 s-2"
-=======
-      },
-      "msl": {
-        "_cf_variable_name": "psl",
-        "_corrected_units": {},
-        "_invert_sign": {},
-        "_offset_time": {},
-        "_transformation": {},
-        "cell_methods": "time: point",
-        "long_name": "Mean sea level pressure",
-        "standard_name": "air_pressure_at_mean_sea_level",
-        "units": "Pa"
-      },
-      "pev": {
-        "_cf_variable_name": "evspsblpot",
-        "_corrected_units": {},
-        "_invert_sign": {},
-        "_offset_time": {
-          "era5-land": true,
-          "era5-single-levels": true,
-          "era5-single-levels-preliminary-back-extension": true
-        },
-        "_transformation": {
-          "era5-land": "deaccumulate",
-          "era5-single-levels": "amount2rate",
-          "era5-single-levels-preliminary-back-extension": "amount2rate"
-        },
-        "cell_methods": "time: mean (interval: 1 hour)",
-        "comments": "Converted from Potential Evaporation using a density of 1000 kg/m³.",
-        "long_name": "Potential evapotranspiration",
-        "original_long_name": "Potential Evaporation",
-        "standard_name": "water_evapotranspiration_flux",
-        "units": "kg m-2 s-1"
-      },
-      "rsn": {
-        "_cf_variable_name": "snr",
-        "_corrected_units": {
-          "era5-land": "kg m-3",
-          "era5-single-levels": "kg m-3",
-          "era5-single-levels-preliminary-back-extension": "kg m-3"
-        },
-        "_invert_sign": {},
-        "_offset_time": {},
-        "_transformation": {},
-        "cell_methods": "time: point",
-        "comments": "The ECMWF Integrated Forecasting System (IFS) represents snow as a single additional layer over the uppermost soil level. The snow may cover all or part of the grid box.",
-        "long_name": "Surface snow density",
-        "original_long_name": "Snow density",
-        "standard_name": "surface_snow_density",
-        "units": "kg m-3"
-      },
-      "sd": {
-        "_cf_variable_name": "snw",
-        "_corrected_units": {
-          "era5-land": "Mg m-2",
-          "era5-single-levels": "Mg m-2",
-          "era5-single-levels-preliminary-back-extension": "Mg m-2"
-        },
-        "_invert_sign": {},
-        "_offset_time": {},
-        "_transformation": {},
-        "cell_methods": "time: point",
-        "long_name": "Surface Snow Amount",
-        "standard_name": "surface_snow_amount",
-        "units": "kg m-2"
-      },
-      "sde": {
-        "_cf_variable_name": "snd",
-        "_corrected_units": {
-          "era5-land": "m"
-        },
-        "_invert_sign": {},
-        "_offset_time": {},
-        "_transformation": {},
-        "cell_methods": "time: point",
-        "long_name": "Snow depth",
-        "standard_name": "surface_snow_thickness",
-        "units": "m"
-      },
-      "sf": {
-        "_cf_variable_name": "prsn",
-        "_corrected_units": {
-          "era5-land": "m",
-          "era5-single-levels": "m",
-          "era5-single-levels-preliminary-back-extension": "m"
-        },
-        "_invert_sign": {},
-        "_offset_time": {
-          "era5-land": true,
-          "era5-single-levels": true,
-          "era5-single-levels-preliminary-back-extension": true
-        },
-        "_transformation": {
-          "era5-land": "deaccumulate",
-          "era5-single-levels": "amount2rate",
-          "era5-single-levels-preliminary-back-extension": "amount2rate"
-        },
-        "cell_methods": "time: mean (interval: 1 hour)",
-        "comments": "Converted from Snowfall (water equivalent) using a density of 1000 kg/m³.",
-        "long_name": "Snowfall flux",
-        "original_long_name": "Snowfall",
-        "standard_name": "snowfall_flux",
-        "units": "kg m-2 s-1"
-      },
-      "slhf": {
-        "_cf_variable_name": "hfls",
-        "_corrected_units": {
-          "era5-land": "J m-2",
-          "era5-single-levels": "J m-2",
-          "era5-single-levels-preliminary-back-extension": "J m-2"
-        },
-        "_invert_sign": {
-          "era5-land": true,
-          "era5-single-levels": true,
-          "era5-single-levels-preliminary-back-extension": true
-        },
-        "_offset_time": {
-          "era5-land": true,
-          "era5-single-levels": true,
-          "era5-single-levels-preliminary-back-extension": true
-        },
-        "_transformation": {
-          "era5-land": "deaccumulate",
-          "era5-single-levels": "amount2rate",
-          "era5-single-levels-preliminary-back-extension": "amount2rate"
-        },
-        "cell_methods": "time: mean (interval: 1 hour)",
-        "comments": "This parameter is the transfer of latent heat (resulting from water phase changes, such as evaporation or condensation) between the Earth's surface and the atmosphere through the effects of turbulent air motion. Evaporation from the Earth's surface represents a transfer of energy from the surface to the atmosphere.",
-        "long_name": "Surface upward latent heat flux",
-        "original_long_name": "Surface latent heat flux",
-        "standard_name": "surface_upward_latent_heat_flux",
-        "units": "W m-2"
-      },
-      "sp": {
-        "_cf_variable_name": "ps",
-        "_corrected_units": {},
-        "_invert_sign": {},
-        "_offset_time": {},
-        "_transformation": {},
-        "cell_methods": "time: point",
-        "long_name": "Surface Pressure",
-        "standard_name": "surface_air_pressure",
-        "units": "Pa"
-      },
-      "sshf": {
-        "_cf_variable_name": "hfss",
-        "_corrected_units": {
-          "era5-land": "J m-2",
-          "era5-single-levels": "J m-2",
-          "era5-single-levels-preliminary-back-extension": "J m-2"
-        },
-        "_invert_sign": {
-          "era5-land": true,
-          "era5-single-levels": true,
-          "era5-single-levels-preliminary-back-extension": true
-        },
-        "_offset_time": {
-          "era5-land": true,
-          "era5-single-levels": true,
-          "era5-single-levels-preliminary-back-extension": true
-        },
-        "_transformation": {
-          "era5-land": "deaccumulate",
-          "era5-single-levels": "amount2rate",
-          "era5-single-levels-preliminary-back-extension": "amount2rate"
-        },
-        "cell_methods": "time: mean (interval: 1 hour)",
-        "comments": "This parameter is the transfer of heat between the Earth's surface and the atmosphere through the effects of turbulent air motion (but excluding any heat transfer resulting from condensation or evaporation)",
-        "long_name": "Surface upward sensible heat flux",
-        "original_long_name": "Surface sensible heat flux",
-        "standard_name": "surface_upward_sensible_heat_flux",
-        "units": "W m-2"
-      },
-      "ssr": {
-        "_cf_variable_name": "rss",
-        "_corrected_units": {
-          "era5-land": "J m-2",
-          "era5-single-levels": "J m-2",
-          "era5-single-levels-preliminary-back-extension": "J m-2"
-        },
-        "_invert_sign": {},
-        "_offset_time": {
-          "era5-land": true,
-          "era5-single-levels": true,
-          "era5-single-levels-preliminary-back-extension": true
-        },
-        "_transformation": {
-          "era5-land": "deaccumulate",
-          "era5-single-levels": "amount2rate",
-          "era5-single-levels-preliminary-back-extension": "amount2rate"
-        },
-        "cell_methods": "time: mean (interval: 1 hour)",
-        "comments": "This parameter is the amount of solar radiation (also known as shortwave radiation) that reaches a horizontal plane at the surface of the Earth (both direct and diffuse) minus the amount reflected by the Earth's surface (which is governed by the albedo)",
-        "long_name": "Surface net downward shortwave flux",
-        "original_long_name": "Surface net solar radiation",
-        "standard_name": "surface_net_downward_shortwave_flux",
-        "units": "W m-2"
-      },
-      "ssrd": {
-        "_cf_variable_name": "rsds",
-        "_corrected_units": {
-          "era5-land": "J m-2",
-          "era5-single-levels": "J m-2",
-          "era5-single-levels-preliminary-back-extension": "J m-2"
-        },
-        "_invert_sign": {},
-        "_offset_time": {
-          "era5-land": true,
-          "era5-single-levels": true,
-          "era5-single-levels-preliminary-back-extension": true
-        },
-        "_transformation": {
-          "era5-land": "deaccumulate",
-          "era5-single-levels": "amount2rate",
-          "era5-single-levels-preliminary-back-extension": "amount2rate"
-        },
-        "cell_methods": "time: mean (interval: 1 hour)",
-        "comments": "This parameter is the amount of solar radiation (also known as shortwave radiation) that reaches a horizontal plane at the surface of the Earth. This parameter comprises both direct and diffuse solar radiation",
-        "long_name": "Surface downwelling shortwave flux",
-        "original_long_name": "Surface solar radiation downwards",
-        "standard_name": "surface_downwelling_shortwave_flux",
-        "units": "W m-2"
-      },
-      "str": {
-        "_cf_variable_name": "rls",
-        "_corrected_units": {
-          "era5-land": "J m-2",
-          "era5-single-levels": "J m-2",
-          "era5-single-levels-preliminary-back-extension": "J m-2"
-        },
-        "_invert_sign": {},
-        "_offset_time": {
-          "era5-land": true,
-          "era5-single-levels": true,
-          "era5-single-levels-preliminary-back-extension": true
-        },
-        "_transformation": {
-          "era5-land": "deaccumulate",
-          "era5-single-levels": "amount2rate",
-          "era5-single-levels-preliminary-back-extension": "amount2rate"
-        },
-        "cell_methods": "time: mean (interval: 1 hour)",
-        "comments": "Thermal radiation (also known as longwave or terrestrial radiation) refers to radiation emitted by the atmosphere, clouds and the surface of the Earth. This parameter is the difference between downward and upward thermal radiation at the surface of the Earth. It the amount passing through a horizontal plane.",
-        "long_name": "Surface net downward longwave flux",
-        "original_long_name": "Surface net thermal radiation",
-        "standard_name": "surface_net_downward_longwave_flux",
-        "units": "W m-2"
-      },
-      "strd": {
-        "_cf_variable_name": "rlds",
-        "_corrected_units": {
-          "era5-land": "J m-2",
-          "era5-single-levels": "J m-2",
-          "era5-single-levels-preliminary-back-extension": "J m-2"
-        },
-        "_invert_sign": {},
-        "_offset_time": {
-          "era5-land": true,
-          "era5-single-levels": true,
-          "era5-single-levels-preliminary-back-extension": true
-        },
-        "_transformation": {
-          "era5-land": "deaccumulate",
-          "era5-single-levels": "amount2rate",
-          "era5-single-levels-preliminary-back-extension": "amount2rate"
-        },
-        "cell_methods": "time: mean (interval: 1 hour)",
-        "comments": "This parameter is the amount of thermal (also known as longwave or terrestrial) radiation emitted by the atmosphere and clouds that reaches a horizontal plane at the surface of the Earth. ",
-        "long_name": "Surface downwelling longwave flux",
-        "original_long_name": "Surface thermal radiation downwards",
-        "standard_name": "surface_downwelling_longwave_flux",
-        "units": "W m-2"
-      },
-      "swvl1": {
-        "_cf_variable_name": "mrsolv1",
-        "_corrected_units": {
-          "era5-land": "1",
-          "era5-single-levels": "1",
-          "era5-single-levels-preliminary-back-extension": "1"
-        },
-        "_invert_sign": {},
-        "_offset_time": {},
-        "_transformation": {},
-        "cell_methods": "time: point",
-        "comments": "This parameter is the volume of water in soil layer 1 (0 - 7cm, the surface is at 0cm).",
-        "long_name": "Volumetric soil water layer 1 (0 - 7 cm)",
-        "standard_name": "volume_fraction_of_water_in_soil",
-        "units": "1"
-      },
-      "swvl2": {
-        "_cf_variable_name": "mrsolv2",
-        "_corrected_units": {
-          "era5-land": "1",
-          "era5-single-levels": "1",
-          "era5-single-levels-preliminary-back-extension": "1"
-        },
-        "_invert_sign": {},
-        "_offset_time": {},
-        "_transformation": {},
-        "cell_methods": "time: point",
-        "comments": "This parameter is the volume of water in soil layer 2 (7 - 28cm, the surface is at 0cm).",
-        "long_name": "Volumetric soil water layer 2 (7 - 28 cm)",
-        "standard_name": "volume_fraction_of_water_in_soil",
-        "units": "1"
-      },
-      "swvl3": {
-        "_cf_variable_name": "mrsolv3",
-        "_corrected_units": {
-          "era5-land": "1",
-          "era5-single-levels": "1",
-          "era5-single-levels-preliminary-back-extension": "1"
-        },
-        "_invert_sign": {},
-        "_offset_time": {},
-        "_transformation": {},
-        "cell_methods": "time: point",
-        "comments": "This parameter is the volume of water in soil layer 3 (28 - 100cm, the surface is at 0cm).",
-        "long_name": "Volumetric soil water layer 3 (28 - 100 cm)",
-        "standard_name": "volume_fraction_of_water_in_soil",
-        "units": "1"
-      },
-      "swvl4": {
-        "_cf_variable_name": "mrsolv4",
-        "_corrected_units": {
-          "era5-land": "1",
-          "era5-single-levels": "1",
-          "era5-single-levels-preliminary-back-extension": "1"
-        },
-        "_invert_sign": {},
-        "_offset_time": {},
-        "_transformation": {},
-        "cell_methods": "time: point",
-        "comments": "This parameter is the volume of water in soil layer 4 (100 - 289cm, the surface is at 0cm).",
-        "long_name": "Volumetric soil water layer 4 (100 - 289 cm)",
-        "standard_name": "volume_fraction_of_water_in_soil",
-        "units": "1"
-      },
-      "t2m": {
-        "_cf_variable_name": "tas",
-        "_corrected_units": {},
-        "_invert_sign": {},
-        "_offset_time": {},
-        "_transformation": {},
-        "cell_methods": "time: point",
-        "long_name": "2 metre temperature",
-        "standard_name": "air_temperature",
-        "units": "K"
-      },
-      "tp": {
-        "_cf_variable_name": "pr",
-        "_corrected_units": {},
-        "_invert_sign": {},
-        "_offset_time": {
-          "era5-land": true,
-          "era5-single-levels": true,
-          "era5-single-levels-preliminary-back-extension": true
-        },
-        "_transformation": {
-          "era5-land": "deaccumulate",
-          "era5-single-levels": "amount2rate",
-          "era5-single-levels-preliminary-back-extension": "amount2rate"
-        },
-        "cell_methods": "time: mean (interval: 1 hour)",
-        "comments": "Converted from Total Precipitation using a density of 1000 kg/m³.",
-        "long_name": "Precipitation",
-        "original_long_name": "Total Precipitation",
-        "standard_name": "precipitation_flux",
-        "units": "kg m-2 s-1"
-      },
-      "u10": {
-        "_cf_variable_name": "uas",
-        "_corrected_units": {},
-        "_invert_sign": {},
-        "_offset_time": {},
-        "_transformation": {},
-        "cell_methods": "time: point",
-        "comments": "Converted from 10 metre U wind component.",
-        "long_name": "10 metre eastward wind",
-        "standard_name": "eastward_wind",
-        "units": "m s-1"
-      },
-      "v10": {
-        "_cf_variable_name": "vas",
-        "_corrected_units": {},
-        "_invert_sign": {},
-        "_offset_time": {},
-        "_transformation": {},
-        "cell_methods": "time: point",
-        "comments": "Converted from 10 metre V wind component.",
-        "long_name": "10 metre northward wind",
-        "standard_name": "northward_wind",
-        "units": "m s-1"
-      },
-      "z": {
-        "_cf_variable_name": "z",
-        "_corrected_units": {
-          "era5-pressure-levels": "m2 s-2",
-          "era5-pressure-levels-preliminary-back-extension": "m2 s-2",
-          "era5-single-levels": "m2 s-2",
-          "era5-single-levels-preliminary-back-extension": "m2 s-2"
-        },
-        "_invert_sign": {},
-        "_offset_time": {},
-        "_transformation": {},
-        "cell_methods": "time: point",
-        "comments": "This parameter is the gravitational potential energy of a unit mass, at a particular location, relative to mean sea level. It is also the amount of work that would have to be done, against the force of gravity, to lift a unit mass to that location from mean sea level.",
-        "long_name": "Geopotential",
-        "standard_name": "geopotential",
-        "units": "m2 s-2"
-      }
->>>>>>> 016976d8
     }
   }
 }