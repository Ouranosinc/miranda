--- conflicted
+++ resolved
@@ -205,14 +205,9 @@
         if m["variable_entry"]["time"].get("units"):
             d["time"]["units"] = m["variable_entry"]["time"]["units"]
 
-<<<<<<< HEAD
     for vv, uni in _iter_vars_key(d, m, 'units', None):
         if uni is not None:
             d[vv] = units.convert_units_to(d[vv], uni)
-=======
-    for vv, uni in _iter_vars_key(d, m, "units", None):
-        d[vv] = units.convert_units_to(d[vv], uni)
->>>>>>> 016976d8
 
     return d
 
