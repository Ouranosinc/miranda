--- conflicted
+++ resolved
@@ -9,22 +9,13 @@
 
 import numpy as np
 import xarray as xr
-<<<<<<< HEAD
-=======
 from clisops.core.subset import subset_bbox
->>>>>>> 66e94293
 from xarray.coding import times
 from xclim.core import units
 from xclim.core.calendar import parse_offset
 
 from miranda import __version__ as __miranda_version__
-<<<<<<< HEAD
 from miranda.convert.utils import delayed_write, find_version_hash
-from miranda.decode import date_parser
-from miranda.scripting import LOGGING_CONFIG
-from miranda.units import get_time_frequency
-
-=======
 from miranda.decode import date_parser
 from miranda.gis import subset_domain
 from miranda.scripting import LOGGING_CONFIG
@@ -32,7 +23,6 @@
 
 from .utils import delayed_write, find_version_hash, name_output_file
 
->>>>>>> 66e94293
 logging.config.dictConfig(LOGGING_CONFIG)
 
 VERSION = datetime.datetime.now().strftime("%Y.%m.%d")
@@ -90,8 +80,6 @@
         yield vv, val
 
 
-<<<<<<< HEAD
-=======
 def _simple_fix_dims(
     d: Union[xr.Dataset, xr.DataArray]
 ) -> Union[xr.Dataset, xr.DataArray]:
@@ -197,22 +185,10 @@
     return ds
 
 
->>>>>>> 66e94293
 def correct_time_entries(
     d: xr.Dataset,
     split: str = "_",
     location: int = -1,
-<<<<<<< HEAD
-    time_field: str = "Time",
-) -> xr.Dataset:
-    filename = d.encoding["source"]
-    date = date_parser(Path(filename).stem.split(split)[location])
-    time = xr.coding.times.decode_cf_datetime(
-        d[time_field], units=f"days since {date}", calendar="standard"
-    )
-    d = d.assign_coords({time_field: time})
-    d = d.rename({time_field: "time"})
-=======
     field: str = "time",
 ) -> xr.Dataset:
     filename = d.encoding["source"]
@@ -222,7 +198,6 @@
         vals, units=f"days since {date}", calendar="standard"
     )
     d = d.assign_coords({field: time})
->>>>>>> 66e94293
     return d
 
 
@@ -233,12 +208,6 @@
     return d.rename({old_name: new_name})
 
 
-<<<<<<< HEAD
-def correct_var_name_and_time(d: xr.Dataset) -> xr.Dataset:
-    d = correct_time_entries(d)
-    d = correct_var_names(d)
-    return d
-=======
 def preprocess_corrections(ds: xr.Dataset, *, project: str) -> xr.Dataset:
     def _preprocess_correct(d: xr.Dataset, *, ops: List[partial]) -> xr.Dataset:
         for correction in ops:
@@ -261,7 +230,6 @@
             corrector = partial(_preprocess_correct, ops=preprocess_ops)
             return corrector(ds)
     return ds
->>>>>>> 66e94293
 
 
 def _correct_units_names(d: xr.Dataset, p: str, m: Dict) -> xr.Dataset:
@@ -532,24 +500,6 @@
 
     # Perform lon wrapping if needed and sort dimensions
     sort_dims = []
-<<<<<<< HEAD
-    if "lon" not in d.coords or "lat" not in d.coords:
-        for orig, new in dict(
-            longitude="lon", latitude="lat", Longitude="lon", Latitude="lat"
-        ).items():
-            if orig in d:
-                d = d.rename({orig: new})
-            if new == "lon" and "lon" in d.dims:
-                if np.any(d.lon > 180):
-                    lon1 = d.lon.where(d.lon <= 180.0, d.lon - 360.0)
-                    d[new] = lon1
-            sort_dims.append(new)
-            coord_precision = _get_var_entry_key(m, new, "_precision", p)
-            if coord_precision is not None:
-                d[new] = d[new].round(coord_precision)
-        if sort_dims:
-            d = d.sortby(sort_dims)
-=======
     for new in ["lon", "lat"]:
         if new == "lon" and "lon" in d.dims:
             if np.any(d.lon > 180):
@@ -607,7 +557,6 @@
             d[cf_name].attrs.update(dict(original_variable=orig_var_name))
             del d[cf_name].attrs["_cf_variable_name"]
 
->>>>>>> 66e94293
     return d
 
 
@@ -671,39 +620,6 @@
         f" {prev_history}".strip()
     )
     d.attrs.update(dict(history=history))
-<<<<<<< HEAD
-    descriptions = m["variable_entry"]
-
-    time_correction_fields = ["_corrected_units", "_ensure_correct_time"]
-
-    if "time" in m["variable_entry"].keys():
-        for field in time_correction_fields:
-            if field in m["variable_entry"]["time"].keys():
-                del descriptions["time"][field]
-        d["time"].attrs.update(descriptions["time"])
-
-    # Add variable metadata and remove nonstandard entries
-    variable_correction_fields = [
-        "_corrected_units",
-        "_invert_sign",
-        "_offset_time",
-        "_transformation",
-    ]
-    for var in d.variables:
-        if var in descriptions.keys():
-            for field in variable_correction_fields:
-                if field in descriptions[var].keys():
-                    del descriptions[var][field]
-            d[var].attrs.update(descriptions[var])
-
-    # Rename data variables
-    for orig_var_name, cf_name in _iter_vars_key(d, m, "_cf_variable_name", None):
-        if cf_name is not None:
-            d = d.rename({orig_var_name: cf_name})
-            d[cf_name].attrs.update(dict(original_variable=orig_var_name))
-            del d[cf_name].attrs["_cf_variable_name"]
-=======
->>>>>>> 66e94293
 
     return d
 
@@ -746,12 +662,7 @@
     chunks: Optional[dict] = None,
     overwrite: bool = False,
     add_version_hashes: bool = True,
-<<<<<<< HEAD
-    correct_variable_names: bool = False,
-    correct_timestamps: bool = False,
-=======
     preprocess: Optional[Union[Callable, str]] = "auto",
->>>>>>> 66e94293
     compute: bool = True,
     **xr_kwargs,
 ) -> Dict:
@@ -780,17 +691,10 @@
         Whether to remove existing files or fail if files already exist.
     add_version_hashes : bool
         If True, version name and sha256sum of source file(s) will be added as a field among the global attributes.
-<<<<<<< HEAD
-    correct_variable_names : bool
-        If True, variable will be renamed on dataset open based on information found within filename. Default: False.
-    correct_timestamps : bool
-        if True, variable time dimension will be adjusted based on date found within filename. Default: False.
-=======
     preprocess : callable or str, optional
         Preprocessing functions to perform over each Dataset.
         Default: "auto" - Run preprocessing fixes based on supplied fields from metadata definition.
         Callable - Runs function over Dataset (single) or supplied to `preprocess` (multifile dataset).
->>>>>>> 66e94293
     compute : bool
         If True, files will be converted with each call to file conversion.
         If False, will return a dask.Delayed object that can be computed later.
@@ -802,84 +706,40 @@
     -------
     dict
     """
-<<<<<<< HEAD
-    if output_format.lower() not in {"netcdf", "zarr"}:
-        raise NotImplementedError(f"Format: {output_format}.")
-    else:
-        suffix = dict(netcdf="nc", zarr="zarr")[output_format]
     if not isinstance(input, xr.Dataset):
         if isinstance(output_path, str):
             output_path = Path(output_path)
 
-        if isinstance(input, (str, os.PathLike)):
-            files = [Path(input)]
-        elif isinstance(input, (Sequence, Iterator)):
-            files = [Path(f) for f in input]
+        if isinstance(files, (str, os.PathLike)):
+            files = [Path(files)]
+        elif isinstance(files, (Sequence, Iterator)):
+            files = [Path(f) for f in files]
 
         version_hashes = dict()
         if add_version_hashes:
             for file in files:
                 version_hashes[file.name] = find_version_hash(file)
 
+        preprocess_kwargs = dict()
+        if preprocess:
+            if preprocess == "auto":
+                preprocess_kwargs.update(
+                    preprocess=partial(preprocess_corrections, project=project)
+                )
+            elif isinstance(preprocess, Callable):
+                preprocess_kwargs.update(preprocess=preprocess)
+
         if len(files) == 1:
             ds = xr.open_dataset(files[0], **xr_kwargs)
-            if correct_variable_names:
-                ds = correct_var_names(ds)
-            if correct_timestamps:
-                ds = correct_time_entries(ds)
+            for _, process in preprocess_kwargs.items():
+                ds = process(ds)
         else:
-            if correct_timestamps and correct_variable_names:
-                xr_kwargs.update(dict(preprocess=correct_var_name_and_time))
-            elif correct_timestamps:
-                xr_kwargs.update(dict(preprocess=correct_time_entries))
-            elif correct_variable_names:
-                xr_kwargs.update(dict(preprocess=correct_var_names))
-
-            ds = xr.open_mfdataset(files, **xr_kwargs)
+            ds = xr.open_mfdataset(files, **xr_kwargs, **preprocess_kwargs)
 
         if version_hashes:
             ds.attrs.update(dict(original_files=str(version_hashes)))
     else:
         ds = input
-    ds = variable_conversion(ds, project)
-    if correct_variable_names:
-        var_name = list(ds.data_vars.keys())[0]
-        time_start, time_end = ds.time.isel(time=[0, -1]).dt.strftime("%Y%m%d").values
-        outfile = f"{var_name}_{project}_{time_start}-{time_end}.{suffix}"
-    else:
-        outfile = f"{Path(files[0].stem)}.{suffix}"
-=======
-    if isinstance(output_path, str):
-        output_path = Path(output_path)
-
-    if isinstance(files, (str, os.PathLike)):
-        files = [Path(files)]
-    elif isinstance(files, (Sequence, Iterator)):
-        files = [Path(f) for f in files]
-
-    version_hashes = dict()
-    if add_version_hashes:
-        for file in files:
-            version_hashes[file.name] = find_version_hash(file)
-
-    preprocess_kwargs = dict()
-    if preprocess:
-        if preprocess == "auto":
-            preprocess_kwargs.update(
-                preprocess=partial(preprocess_corrections, project=project)
-            )
-        elif isinstance(preprocess, Callable):
-            preprocess_kwargs.update(preprocess=preprocess)
-
-    if len(files) == 1:
-        ds = xr.open_dataset(files[0], **xr_kwargs)
-        for _, process in preprocess_kwargs.items():
-            ds = process(ds)
-    else:
-        ds = xr.open_mfdataset(files, **xr_kwargs, **preprocess_kwargs)
-
-    if version_hashes:
-        ds.attrs.update(dict(original_files=str(version_hashes)))
 
     ds = dataset_corrections(ds, project)
     ds.attrs["history"] = (
@@ -901,7 +761,6 @@
         )
 
     outfile = name_output_file(ds, project, output_format)
->>>>>>> 66e94293
     outfile_path = output_path.joinpath(outfile)
 
     if overwrite and outfile_path.exists():
