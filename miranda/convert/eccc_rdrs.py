"""Environment and Climate Change Canada RDRS conversion tools."""

from __future__ import annotations

import logging.config
import os
from pathlib import Path

import xarray as xr
from numpy import unique

from miranda.io import fetch_chunk_config, write_dataset_dict
from miranda.scripting import LOGGING_CONFIG
from miranda.units import get_time_frequency

from ._aggregation import aggregate
from ._data_corrections import dataset_conversion, load_json_data_mappings
from ._data_definitions import gather_raw_rdrs_by_years, gather_rdrs

logging.config.dictConfig(LOGGING_CONFIG)


__all__ = ["convert_rdrs", "rdrs_to_daily"]


# FIXME: Can we use `name_output_file` instead? We already have a better version of this function.


def _get_drop_vars(file: str | os.PathLike, *, keep_vars: list[str] | set[str]):
    drop_vars = list(xr.open_dataset(file).data_vars)
    return list(set(drop_vars) - set(keep_vars))


def convert_rdrs(
    project: str,
    input_folder: str | os.PathLike,
    output_folder: str | os.PathLike,
    output_format: str = "zarr",
    working_folder: str | os.PathLike | None = None,
    overwrite: bool = False,
    cfvariable_list: Optional[list] = None,
    **dask_kwargs,
) -> None:
    r"""Convert RDRS dataset.

    Parameters
    ----------
<<<<<<< HEAD
    project
    input_folder
    output_folder
    output_format
    working_folder
    overwrite
    cfvariable_list
    dask_kwargs
=======
    project : str
    input_folder : str or os.PathLike
    output_folder : str or os.PathLike
    output_format : {"netcdf", "zarr"}
    working_folder : str or os.PathLike, optional
    overwrite : bool
    \*\*dask_kwargs
>>>>>>> c97fef43

    Returns
    -------
    None
    """
    # TODO: This setup configuration is near-universally portable. Should we consider applying it to all conversions?
    var_attrs = load_json_data_mappings(project=project)["variables"]
    if cfvariable_list:
        var_attrs = {
            v: var_attrs[v]
            for v in var_attrs
            if var_attrs[v]["_cf_variable_name"] in cfvariable_list
        }
    freq_dict = dict(h="hr", d="day")

    if isinstance(input_folder, str):
        input_folder = Path(input_folder).expanduser()
    if isinstance(output_folder, str):
        output_folder = Path(output_folder).expanduser()
    if isinstance(working_folder, str):
        working_folder = Path(working_folder).expanduser()

    # FIXME: Do we want to collect everything? Maybe return a dictionary with years and associated files?

    out_freq = None
    gathered = gather_raw_rdrs_by_years(input_folder)
    for year, ncfiles in gathered[project].items():
        ds_allvars = None
        if len(ncfiles) >= 28:
            for nc in ncfiles:
                ds1 = xr.open_dataset(nc, chunks="auto")
                if ds_allvars is None and out_freq is None:
                    ds_allvars = ds1
                    out_freq, meaning = get_time_frequency(ds1)
                    out_freq = (
                        f"{out_freq[0]}{freq_dict[out_freq[1]]}"
                        if meaning == "hour"
                        else freq_dict[out_freq[1]]
                    )
                    ds_allvars.attrs["frequency"] = out_freq
                else:
                    ds_allvars = xr.concat(
                        [ds_allvars, ds1], data_vars="minimal", dim="time"
                    )
            ds_allvars = ds_allvars.sel(time=f"{year}")
            # This is the heart of the conversion utility; We could apply this to multiple projects.
            for month in unique(ds_allvars.time.dt.month):
                ds_month = ds_allvars.sel(time=f"{year}-{str(month).zfill(2)}")
                for var_attr in var_attrs.keys():
                    drop_vars = _get_drop_vars(
                        ncfiles[0], keep_vars=[var_attr, "rotated_pole"]
                    )
                    ds_out = ds_month.drop_vars(drop_vars)
                    ds_out = ds_out.assign_coords(rotated_pole=ds_out["rotated_pole"])
                    ds_corr = dataset_conversion(
                        ds_out,
                        project=project,
                        add_version_hashes=False,
                        overwrite=overwrite,
                    )
                    chunks = fetch_chunk_config(
                        priority="time", freq=out_freq, dims=ds_corr.dims
                    )
                    chunks["time"] = len(ds_corr.time)
                    write_dataset_dict(
                        {var_attrs[var_attr]["_cf_variable_name"]: ds_corr},
                        output_folder=output_folder.joinpath(out_freq),
                        temp_folder=working_folder,
                        output_format=output_format,
                        overwrite=overwrite,
                        chunks=chunks,
                        **dask_kwargs,
                    )


# FIXME: This looks mostly like code to stage writing out files. Should it be moved to an IO module?
def rdrs_to_daily(
    project: str,
    input_folder: str | os.PathLike,
    output_folder: str | os.PathLike,
    working_folder: str | os.PathLike | None = None,
    overwrite: bool = False,
    output_format: str = "zarr",
    year_start: int | None = None,
    year_end: int | None = None,
    process_variables: list[str] | None = None,
    **dask_kwargs,
) -> None:
    r"""Write out RDRS files to daily-timestep files.

    Parameters
    ----------
    project : str
    input_folder : str or os.PathLike
    output_folder : str or os.PathLike
    working_folder : str or os.PathLike
    overwrite : bool
    output_format : {"netcdf", "zarr"}
    year_start : int, optional
    year_end : int, optional
    process_variables : list of str, optional
    \*\*dask_kwargs

    Returns
    -------
    None
    """
    if isinstance(input_folder, str):
        input_folder = Path(input_folder).expanduser()
    if isinstance(output_folder, str):
        output_folder = Path(output_folder).expanduser()  # noqa
    if isinstance(working_folder, str):
        working_folder = Path(working_folder).expanduser()

    # GATHER ALL RDRS FILES
    gathered = gather_rdrs(project, input_folder, "zarr", "cf")
    files = gathered["rdrs-v21"]  # noqa
    if process_variables:
        for vv in [f for f in files.keys() if f not in process_variables]:
            files.pop(vv)
    for vv, zarrs in files.items():
        zarrs = sorted(zarrs)
        if not year_start:
            year_start = xr.open_zarr(zarrs[0]).time.dt.year.min().values
        if not year_end:
            year_end = xr.open_zarr(zarrs[-1]).time.dt.year.max().values
        for year in range(year_start, year_end + 1):
            infiles = [z for z in zarrs if f"_{year}" in z.name]
            if len(infiles) != 12:
                raise ValueError(f"Found {len(infiles)} input files. Expected 12.")
            #
            out_variables = aggregate(
                xr.open_mfdataset(infiles, engine="zarr"), freq="day"
            )
            chunks = fetch_chunk_config(project=project, freq="day")
            chunks["time"] = len(out_variables[list(out_variables.keys())[0]].time)
            write_dataset_dict(
                out_variables,
                output_folder=output_folder,
                temp_folder=working_folder,
                output_format=output_format,
                overwrite=overwrite,
                chunks=chunks,
                **dask_kwargs,
            )<|MERGE_RESOLUTION|>--- conflicted
+++ resolved
@@ -45,24 +45,14 @@
 
     Parameters
     ----------
-<<<<<<< HEAD
-    project
-    input_folder
-    output_folder
-    output_format
-    working_folder
-    overwrite
-    cfvariable_list
-    dask_kwargs
-=======
     project : str
     input_folder : str or os.PathLike
     output_folder : str or os.PathLike
     output_format : {"netcdf", "zarr"}
     working_folder : str or os.PathLike, optional
     overwrite : bool
+    cfvariable_list : list, optional
     \*\*dask_kwargs
->>>>>>> c97fef43
 
     Returns
     -------
