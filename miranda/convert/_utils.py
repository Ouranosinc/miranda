--- conflicted
+++ resolved
@@ -144,7 +144,6 @@
                         getattr(d[vv].time.dt, offset_meaning) == offset[0],
                         out.broadcast_like(d[vv]),
                     )
-<<<<<<< HEAD
                     out = units.amount2rate(out)
                 d_out[out.name] = out
                 converted = True
@@ -164,33 +163,6 @@
                 value = transformation[4:].strip()
                 if value.startswith('attrs'):
                     value = str2pint(d[vv].attrs[value[6:]])
-=======
-                    d_out[out.name] = out
-                    converted = True
-                elif transformation.startswith("op "):
-                    op = transformation[3]
-                    value = transformation[4:].strip()
-                    if value.startswith("attrs"):
-                        value = str2pint(d[vv].attrs[value[6:]])
-                    else:
-                        value = str2pint(value)
-                    with xr.set_options(keep_attrs=True):
-                        if op == "+":
-                            value = convert_units_to(value, d[vv])
-                            d_out[vv] = d[vv] + value
-                        elif op == "-":
-                            value = convert_units_to(value, d[vv])
-                            d_out[vv] = d[vv] - value
-                        elif op == "*":
-                            d_out[vv] = pint_multiply(d[vv], value)
-                        elif op == "/":
-                            d_out[vv] = pint_multiply(d[vv], 1 / value)
-                        else:
-                            raise NotImplementedError(
-                                f"Op transform doesn't implement the «{op}» operator."
-                            )
-                    converted = True
->>>>>>> 4243f571
                 else:
                     value = str2pint(value)
                 with xr.set_options(keep_attrs=True):
