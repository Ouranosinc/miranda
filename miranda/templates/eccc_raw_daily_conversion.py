--- conflicted
+++ resolved
@@ -1,8 +1,3 @@
-<<<<<<< HEAD
-=======
-# import logging
-from datetime import date
->>>>>>> 9ef66bad
 from pathlib import Path
 
 from miranda.eccc import (
@@ -39,7 +34,7 @@
         24,
         25,
     ]
-<<<<<<< HEAD
+
     # station_file = "/media/sf_VMshare/Trevor/data/Station Inventory EN.csv"
     # source_data = Path("/home/travis/doris_home/logan/scen3/smith/eccc")
     # source_data = Path("/home/tjs/Desktop/ec_data/ec")
@@ -70,33 +65,4 @@
         time_step="daily",
         mf_dataset_freq="10YS",
         temp_directory=daily,
-    )
-=======
-    station_file = "/home/tjs/Desktop/ec_data/Station Inventory EN.csv"
-    source_data = Path("/home/tjs/Desktop/ec_data/eccc_all")
-    #
-    # func = partial(convert_daily_flat_files, source_data, source_data)
-    # logging.info(func)
-    #
-    # p = Pool()
-    # p.map(func, var_codes)
-    # p.close()
-    # p.join()
-
-    # convert_daily_flat_files(
-    #     source_files=source_data, output_folder=source_data, variables=var_codes
-    # )
-
-    for var in var_codes:
-        var_name = eccc_cf_daily_metadata(var)["nc_name"]
-        out_file = source_data.joinpath(
-            "eccc_daily_{}".format(date.today().strftime("%Y%m%d"))
-        )
-        aggregate_nc_files(
-            source_files=source_data,
-            output_file=out_file,
-            variables=var,
-            station_inventory=station_file,
-            time_step="daily",
-        )
->>>>>>> 9ef66bad
+    )