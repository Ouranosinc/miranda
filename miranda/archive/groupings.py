--- conflicted
+++ resolved
@@ -1,11 +1,7 @@
 import logging
 import re
-<<<<<<< HEAD
 from collections import defaultdict
 from logging.config import dictConfig
-=======
-from logging import config
->>>>>>> 5d117c37
 from pathlib import Path
 from types import GeneratorType
 from typing import Dict, List, Union
@@ -14,13 +10,10 @@
 from miranda.storage import report_file_size
 from miranda.utils import ingest
 
-<<<<<<< HEAD
 dictConfig(LOGGING_CONFIG)
 Nested_List = List[List[Path]]
 PathDict = Mapping[str, List[Path]]
-=======
-config.dictConfig(LOGGING_CONFIG)
->>>>>>> 5d117c37
+
 
 GiB = int(pow(2, 30))
 
