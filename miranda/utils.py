--- conflicted
+++ resolved
@@ -5,13 +5,9 @@
 from datetime import date
 from pathlib import Path
 from types import GeneratorType
-<<<<<<< HEAD
 from typing import Dict, Iterable, List, Optional, Sequence, Tuple, Union
-=======
-from typing import Dict, Iterable, List, Optional, Sequence, Union
 
 from . import scripting
->>>>>>> 1808dd7d
 
 KiB = int(pow(2, 10))
 MiB = int(pow(2, 20))
