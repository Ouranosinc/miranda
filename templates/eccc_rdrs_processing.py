import logging
from pathlib import Path

from miranda.convert.eccc_rdrs import convert_rdrs, rdrs_to_daily
from miranda.io import concat_rechunk_zarr


def main():
    home = Path("~").expanduser()
    dask_dir = home.joinpath("tmpout", "dask")
    dask_dir.mkdir(parents=True, exist_ok=True)
    dask_kwargs = dict(
        n_workers=8,
        threads_per_worker=4,
        memory_limit="7GB",
        dashboard_address=8998,
        local_directory=dask_dir,
        silence_logs=logging.ERROR,
    )
    project = "rdrs-v21"

    convert_rdrs(
        project=project,
        input_folder=Path(home).joinpath("RDRS_v21", "caspar"),
        output_folder=Path(home).joinpath("RDRS_v21", "tmp/ECCC/RDRS_v21/NAM"),
        output_format="zarr",
        working_folder=Path(home).joinpath("tmpout", "rdrs"),
        **dask_kwargs,
    )

    rdrs_to_daily(
<<<<<<< HEAD
        project=project,
        input_folder=Path(home).joinpath(
            "RDRS_v21", "tmp/ECCC/RDRS_v21/NAM/1hr"
        ),
        output_folder=Path(home).joinpath("RDRS_v21", "tmp/ECCC/RDRS_v21/NAM/day"),
        working_folder=Path(home).joinpath("tmpout", "rdrs1"),
        overwrite=False,
        year_start=None,
        year_end=None,
        process_variables=None,
=======
        project="rdrs-v21",
        input_folder=Path(home).joinpath("RDRS_v21", "tmp/ECCC/RDRS_v21/NAM/1hr"),
        output_folder=Path(home).joinpath("RDRS_v21", "tmp/ECCC/RDRS_v21/NAM/day"),
        working_folder=Path(home).joinpath("tmpout", "rdrs1"),
        overwrite=False,
        year_start=1979,
        year_end=2003,
        process_variables=["tas"],
>>>>>>> 0af3316d
        **dask_kwargs,
    )

    for freq in ["day", "1hr"]:
        infolder = Path(home).joinpath("RDRS_v21", f"tmp/ECCC/RDRS_v21/NAM/{freq}")
        for variable in [v for v in infolder.glob("*") if v.is_dir()]:
            concat_rechunk_zarr(
                project=project,
                freq=freq,
                input_folder=variable,
                output_folder=Path(home).joinpath(
                    "RDRS_v21", f"converted/ECCC/RDRS_v21/NAM/{freq}/{variable.name}"
                ),
                overwrite=False,
            )



if __name__ == "__main__":
    main()<|MERGE_RESOLUTION|>--- conflicted
+++ resolved
@@ -29,27 +29,14 @@
     )
 
     rdrs_to_daily(
-<<<<<<< HEAD
         project=project,
-        input_folder=Path(home).joinpath(
-            "RDRS_v21", "tmp/ECCC/RDRS_v21/NAM/1hr"
-        ),
+        input_folder=Path(home).joinpath("RDRS_v21", "tmp/ECCC/RDRS_v21/NAM/1hr"),
         output_folder=Path(home).joinpath("RDRS_v21", "tmp/ECCC/RDRS_v21/NAM/day"),
         working_folder=Path(home).joinpath("tmpout", "rdrs1"),
         overwrite=False,
         year_start=None,
         year_end=None,
         process_variables=None,
-=======
-        project="rdrs-v21",
-        input_folder=Path(home).joinpath("RDRS_v21", "tmp/ECCC/RDRS_v21/NAM/1hr"),
-        output_folder=Path(home).joinpath("RDRS_v21", "tmp/ECCC/RDRS_v21/NAM/day"),
-        working_folder=Path(home).joinpath("tmpout", "rdrs1"),
-        overwrite=False,
-        year_start=1979,
-        year_end=2003,
-        process_variables=["tas"],
->>>>>>> 0af3316d
         **dask_kwargs,
     )
 
@@ -67,6 +54,5 @@
             )
 
 
-
 if __name__ == "__main__":
     main()