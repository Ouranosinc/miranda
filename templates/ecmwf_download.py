--- conflicted
+++ resolved
@@ -44,11 +44,7 @@
         projects,
         variables=variables,
         year_start=2019,
-<<<<<<< HEAD
-        year_end=2019,
-=======
         year_end=2022,
->>>>>>> 61b56cdb
         output_folder=target_folder,
         dry_run=False,
     )
