name: miranda
channels:
  - conda-forge
  - defaults
dependencies:
  - python >=3.9,<3.13
  - ipykernel
  - ipython
  - nbsphinx
<<<<<<< HEAD
  # Docs
  - furo >=2023.07.26
  - pandoc
  - sphinx >=7.1.0
=======
  - pygments <2.19 # FIXME: Newest pygments breaks sphinx-codeautolink. See: https://github.com/felix-hilden/sphinx-codeautolink/issues/153
>>>>>>> 4f7227db
  - sphinx-autoapi
  - sphinx-codeautolink
  - sphinx-copybutton
  - sphinx-intl
  - sphinx-mdinclude<|MERGE_RESOLUTION|>--- conflicted
+++ resolved
@@ -4,18 +4,12 @@
   - defaults
 dependencies:
   - python >=3.9,<3.13
-  - ipykernel
-  - ipython
-  - nbsphinx
-<<<<<<< HEAD
   # Docs
   - furo >=2023.07.26
-  - pandoc
+  - ipython
+  - ipykernel
+  - nbsphinx
   - sphinx >=7.1.0
-=======
-  - pygments <2.19 # FIXME: Newest pygments breaks sphinx-codeautolink. See: https://github.com/felix-hilden/sphinx-codeautolink/issues/153
->>>>>>> 4f7227db
-  - sphinx-autoapi
   - sphinx-codeautolink
   - sphinx-copybutton
   - sphinx-intl
